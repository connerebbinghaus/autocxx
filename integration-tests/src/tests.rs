// Copyright 2021 Google LLC
//
// Licensed under the Apache License, Version 2.0 (the "License");
// you may not use this file except in compliance with the License.
// You may obtain a copy of the License at
//
//    https://www.apache.org/licenses/LICENSE-2.0
//
// Unless required by applicable law or agreed to in writing, software
// distributed under the License is distributed on an "AS IS" BASIS,
// WITHOUT WARRANTIES OR CONDITIONS OF ANY KIND, either express or implied.
// See the License for the specific language governing permissions and
// limitations under the License.

use crate::test_utils::{
    directives_from_lists, do_run_test_manual, make_clang_arg_adder, make_error_finder,
    make_string_finder, run_test, run_test_ex, run_test_expect_fail, run_test_expect_fail_ex,
    CppMatcher, EnableAutodiscover, NoSystemHeadersChecker, SetSuppressSystemHeaders,
};
use indoc::indoc;
use proc_macro2::Span;
use quote::quote;
use syn::Token;
use test_env_log::test;

#[test]
fn test_return_void() {
    let cxx = indoc! {"
        void do_nothing() {
        }
    "};
    let hdr = indoc! {"
        void do_nothing();
    "};
    let rs = quote! {
        ffi::do_nothing();
    };
    run_test(cxx, hdr, rs, &["do_nothing"], &[]);
}

#[test]
fn test_two_funcs() {
    let cxx = indoc! {"
        void do_nothing1() {
        }
        void do_nothing2() {
        }
    "};
    let hdr = indoc! {"
        void do_nothing1();
        void do_nothing2();
    "};
    let rs = quote! {
        ffi::do_nothing1();
        ffi::do_nothing2();
    };
    run_test(cxx, hdr, rs, &["do_nothing1", "do_nothing2"], &[]);
}

#[test]
fn test_two_funcs_with_definition() {
    // Test to ensure C++ header isn't included twice
    let cxx = indoc! {"
        void do_nothing1() {
        }
        void do_nothing2() {
        }
    "};
    let hdr = indoc! {"
        struct Bob {
            int a;
        };
        void do_nothing1();
        void do_nothing2();
    "};
    let rs = quote! {
        ffi::do_nothing1();
        ffi::do_nothing2();
    };
    run_test(cxx, hdr, rs, &["do_nothing1", "do_nothing2"], &[]);
}

#[test]
fn test_return_i32() {
    let cxx = indoc! {"
        uint32_t give_int() {
            return 5;
        }
    "};
    let hdr = indoc! {"
        #include <cstdint>
        uint32_t give_int();
    "};
    let rs = quote! {
        assert_eq!(ffi::give_int(), 5);
    };
    run_test(cxx, hdr, rs, &["give_int"], &[]);
}

#[test]
fn test_take_i32() {
    let cxx = indoc! {"
        uint32_t take_int(uint32_t a) {
            return a + 3;
        }
    "};
    let hdr = indoc! {"
        #include <cstdint>
        uint32_t take_int(uint32_t a);
    "};
    let rs = quote! {
        assert_eq!(ffi::take_int(3), 6);
    };
    run_test(cxx, hdr, rs, &["take_int"], &[]);
}

#[test]
#[ignore] // https://github.com/google/autocxx/issues/681
#[cfg(target_pointer_width = "64")]
fn test_return_big_ints() {
    let cxx = indoc! {"
    "};
    let hdr = indoc! {"
        #include <cstdint>
        inline uint32_t give_u32() {
            return 5;
        }
        inline uint64_t give_u64() {
            return 5;
        }
        inline int32_t give_i32() {
            return 5;
        }
        inline int64_t give_i64() {
            return 5;
        }
        inline __int128 give_i128() {
            return 5;
        }
    "};
    let rs = quote! {
        assert_eq!(ffi::give_u32(), 5);
        assert_eq!(ffi::give_u64(), 5);
        assert_eq!(ffi::give_i32(), 5);
        assert_eq!(ffi::give_i64(), 5);
        assert_eq!(ffi::give_i128(), 5);
    };
    run_test(
        cxx,
        hdr,
        rs,
        &["give_u32", "give_u64", "give_i32", "give_i64", "give_i128"],
        &[],
    );
}

#[test]
#[ignore] // because cxx doesn't support unique_ptrs to primitives.
fn test_give_up_int() {
    let cxx = indoc! {"
        std::unique_ptr<uint32_t> give_up() {
            return std::make_unique<uint32_t>(12);
        }
    "};
    let hdr = indoc! {"
        #include <cstdint>
        #include <memory>
        std::unique_ptr<uint32_t> give_up();
    "};
    let rs = quote! {
        assert_eq!(ffi::give_up().as_ref().unwrap(), 12);
    };
    run_test(cxx, hdr, rs, &["give_up"], &[]);
}

#[test]
#[ignore] // because we don't yet implement UniquePtr etc. for autocxx::c_int and friends
fn test_give_up_ctype() {
    let cxx = indoc! {"
        std::unique_ptr<int> give_up() {
            return std::make_unique<int>(12);
        }
    "};
    let hdr = indoc! {"
        #include <memory>
        std::unique_ptr<int> give_up();
    "};
    let rs = quote! {
        assert_eq!(ffi::give_up().as_ref().unwrap(), autocxx::c_int(12));
    };
    run_test(cxx, hdr, rs, &["give_up"], &[]);
}

#[test]
fn test_give_string_up() {
    let cxx = indoc! {"
        std::unique_ptr<std::string> give_str_up() {
            return std::make_unique<std::string>(\"Bob\");
        }
    "};
    let hdr = indoc! {"
        #include <memory>
        #include <string>
        std::unique_ptr<std::string> give_str_up();
    "};
    let rs = quote! {
        assert_eq!(ffi::give_str_up().as_ref().unwrap().to_str().unwrap(), "Bob");
    };
    run_test(cxx, hdr, rs, &["give_str_up"], &[]);
}

#[test]
fn test_give_string_plain() {
    let cxx = indoc! {"
        std::string give_str() {
            return std::string(\"Bob\");
        }
    "};
    let hdr = indoc! {"
        #include <string>
        std::string give_str();
    "};
    let rs = quote! {
        assert_eq!(ffi::give_str().as_ref().unwrap(), "Bob");
    };
    run_test(cxx, hdr, rs, &["give_str"], &[]);
}

#[test]
fn test_cycle_string_up() {
    let cxx = indoc! {"
        std::unique_ptr<std::string> give_str_up() {
            return std::make_unique<std::string>(\"Bob\");
        }
        uint32_t take_str_up(std::unique_ptr<std::string> a) {
            return a->length();
        }
    "};
    let hdr = indoc! {"
        #include <memory>
        #include <string>
        #include <cstdint>
        std::unique_ptr<std::string> give_str_up();
        uint32_t take_str_up(std::unique_ptr<std::string> a);
    "};
    let rs = quote! {
        let s = ffi::give_str_up();
        assert_eq!(ffi::take_str_up(s), 3);
    };
    run_test(cxx, hdr, rs, &["give_str_up", "take_str_up"], &[]);
}

#[test]
fn test_cycle_string() {
    let cxx = indoc! {"
        std::string give_str() {
            return std::string(\"Bob\");
        }
        uint32_t take_str(std::string a) {
            return a.length();
        }
    "};
    let hdr = indoc! {"
        #include <string>
        #include <cstdint>
        std::string give_str();
        uint32_t take_str(std::string a);
    "};
    let rs = quote! {
        let s = ffi::give_str();
        assert_eq!(ffi::take_str(s), 3);
    };
    let generate = &["give_str", "take_str"];
    run_test(cxx, hdr, rs, generate, &[]);
}

#[test]
fn test_cycle_string_by_ref() {
    let cxx = indoc! {"
        std::unique_ptr<std::string> give_str() {
            return std::make_unique<std::string>(\"Bob\");
        }
        uint32_t take_str(const std::string& a) {
            return a.length();
        }
    "};
    let hdr = indoc! {"
        #include <string>
        #include <memory>
        #include <cstdint>
        std::unique_ptr<std::string> give_str();
        uint32_t take_str(const std::string& a);
    "};
    let rs = quote! {
        let s = ffi::give_str();
        assert_eq!(ffi::take_str(s.as_ref().unwrap()), 3);
    };
    let generate = &["give_str", "take_str"];
    run_test(cxx, hdr, rs, generate, &[]);
}

#[test]
fn test_cycle_string_by_mut_ref() {
    let cxx = indoc! {"
        std::unique_ptr<std::string> give_str() {
            return std::make_unique<std::string>(\"Bob\");
        }
        uint32_t take_str(std::string& a) {
            return a.length();
        }
    "};
    let hdr = indoc! {"
        #include <string>
        #include <memory>
        #include <cstdint>
        std::unique_ptr<std::string> give_str();
        uint32_t take_str(std::string& a);
    "};
    let rs = quote! {
        let mut s = ffi::give_str();
        assert_eq!(ffi::take_str(s.as_mut().unwrap()), 3);
    };
    let generate = &["give_str", "take_str"];
    run_test(cxx, hdr, rs, generate, &[]);
}

#[test]
fn test_give_pod_by_value() {
    let cxx = indoc! {"
        Bob give_bob() {
            Bob a;
            a.a = 3;
            a.b = 4;
            return a;
        }
    "};
    let hdr = indoc! {"
        #include <cstdint>
        struct Bob {
            uint32_t a;
            uint32_t b;
        };
        Bob give_bob();
    "};
    let rs = quote! {
        assert_eq!(ffi::give_bob().b, 4);
    };
    run_test(cxx, hdr, rs, &["give_bob"], &["Bob"]);
}

#[test]
fn test_give_pod_class_by_value() {
    let cxx = indoc! {"
        Bob give_bob() {
            Bob a;
            a.a = 3;
            a.b = 4;
            return a;
        }
    "};
    let hdr = indoc! {"
        #include <cstdint>
        class Bob {
        public:
            uint32_t a;
            uint32_t b;
        };
        Bob give_bob();
    "};
    let rs = quote! {
        assert_eq!(ffi::give_bob().b, 4);
    };
    run_test(cxx, hdr, rs, &["give_bob"], &["Bob"]);
}

#[test]
fn test_give_pod_by_up() {
    let cxx = indoc! {"
        std::unique_ptr<Bob> give_bob() {
            auto a = std::make_unique<Bob>();
            a->a = 3;
            a->b = 4;
            return a;
        }
    "};
    let hdr = indoc! {"
        #include <cstdint>
        #include <memory>
        struct Bob {
            uint32_t a;
            uint32_t b;
        };
        std::unique_ptr<Bob> give_bob();
    "};
    let rs = quote! {
        assert_eq!(ffi::give_bob().as_ref().unwrap().b, 4);
    };
    run_test(cxx, hdr, rs, &["give_bob"], &["Bob"]);
}

#[test]
fn test_take_pod_by_value() {
    let cxx = indoc! {"
        uint32_t take_bob(Bob a) {
            return a.a;
        }
    "};
    let hdr = indoc! {"
        #include <cstdint>
        struct Bob {
            uint32_t a;
            uint32_t b;
        };
        uint32_t take_bob(Bob a);
    "};
    let rs = quote! {
        let a = ffi::Bob { a: 12, b: 13 };
        assert_eq!(ffi::take_bob(a), 12);
    };
    run_test(cxx, hdr, rs, &["take_bob"], &["Bob"]);
}

#[test]
fn test_negative_take_as_pod_with_destructor() {
    let cxx = indoc! {"
        uint32_t take_bob(Bob a) {
            return a.a;
        }
    "};
    let hdr = indoc! {"
        #include <cstdint>
        struct Bob {
            uint32_t a;
            uint32_t b;
            inline ~Bob() {}
        };
        uint32_t take_bob(Bob a);
    "};
    let rs = quote! {
        let a = ffi::Bob { a: 12, b: 13 };
        assert_eq!(ffi::take_bob(a), 12);
    };
    run_test_expect_fail(cxx, hdr, rs, &["take_bob"], &["Bob"]);
}

#[test]
fn test_negative_take_as_pod_with_move_constructor() {
    let cxx = indoc! {"
        uint32_t take_bob(Bob a) {
            return a.a;
        }
    "};
    let hdr = indoc! {"
        #include <cstdint>
        #include <type_traits>
        struct Bob {
            uint32_t a;
            uint32_t b;
            inline Bob(Bob&& other_bob) {}
        };
        uint32_t take_bob(Bob a);
    "};
    let rs = quote! {
        let a = ffi::Bob { a: 12, b: 13 };
        assert_eq!(ffi::take_bob(a), 12);
    };
    run_test_expect_fail(cxx, hdr, rs, &["take_bob"], &["Bob"]);
}

#[test]
fn test_take_as_pod_with_is_relocatable() {
    let cxx = indoc! {"
        uint32_t take_bob(Bob a) {
            return a.a;
        }
    "};
    let hdr = indoc! {"
        #include <cstdint>
        #include <type_traits>
        struct Bob {
            uint32_t a;
            uint32_t b;
            inline ~Bob() {}
            inline Bob(Bob&& other_bob) { a = other_bob.a; b = other_bob.b; }
            using IsRelocatable = std::true_type;
        };
        uint32_t take_bob(Bob a);
    "};
    let rs = quote! {
        let a = ffi::Bob { a: 12, b: 13 };
        assert_eq!(ffi::take_bob(a), 12);
    };
    run_test(cxx, hdr, rs, &["take_bob"], &["Bob"]);
}

#[test]
fn test_take_pod_by_ref() {
    let cxx = indoc! {"
        uint32_t take_bob(const Bob& a) {
            return a.a;
        }
    "};
    let hdr = indoc! {"
        #include <cstdint>
        struct Bob {
            uint32_t a;
            uint32_t b;
        };
        uint32_t take_bob(const Bob& a);
    "};
    let rs = quote! {
        let a = ffi::Bob { a: 12, b: 13 };
        assert_eq!(ffi::take_bob(&a), 12);
    };
    run_test(cxx, hdr, rs, &["take_bob"], &["Bob"]);
}

#[test]
fn test_take_pod_by_ref_and_ptr() {
    let cxx = indoc! {"
        uint32_t take_bob_ref(const Bob& a) {
            return a.a;
        }
        uint32_t take_bob_ptr(const Bob* a) {
            return a->a;
        }
    "};
    let hdr = indoc! {"
        #include <cstdint>
        struct Bob {
            uint32_t a;
            uint32_t b;
        };
        uint32_t take_bob_ref(const Bob& a);
        uint32_t take_bob_ptr(const Bob* a);
    "};
    let rs = quote! {
        let a = ffi::Bob { a: 12, b: 13 };
        assert_eq!(ffi::take_bob_ref(&a), 12);
    };
    run_test(cxx, hdr, rs, &["take_bob_ref", "take_bob_ptr"], &["Bob"]);
}

#[test]
fn test_return_pod_by_ref_and_ptr() {
    let hdr = indoc! {"
        #include <cstdint>
        struct B {
            uint32_t a;
        };
        struct A {
            B b;
        };
        inline const B& return_b_ref(const A& a) {
            return a.b;
        }
        inline const B* return_b_ptr(const A& a) {
            return &a.b;
        }
    "};
    let rs = quote! {
        let a = ffi::A { b: ffi::B { a: 3 } };
        assert_eq!(ffi::return_b_ref(&a).a, 3);
        let b_ptr = ffi::return_b_ptr(&a);
        assert_eq!(unsafe { b_ptr.as_ref() }.unwrap().a, 3);
    };
    run_test("", hdr, rs, &["return_b_ref", "return_b_ptr"], &["A", "B"]);
}

#[test]
fn test_take_pod_by_mut_ref() {
    let cxx = indoc! {"
        uint32_t take_bob(Bob& a) {
            a.b = 14;
            return a.a;
        }
    "};
    let hdr = indoc! {"
        #include <cstdint>
        struct Bob {
            uint32_t a;
            uint32_t b;
        };
        uint32_t take_bob(Bob& a);
    "};
    let rs = quote! {
        let mut a = Box::pin(ffi::Bob { a: 12, b: 13 });
        assert_eq!(ffi::take_bob(a.as_mut()), 12);
        assert_eq!(a.b, 14);
    };
    run_test(cxx, hdr, rs, &["take_bob"], &["Bob"]);
}

#[test]
fn test_take_nested_pod_by_value() {
    let cxx = indoc! {"
        uint32_t take_bob(Bob a) {
            return a.a;
        }
    "};
    let hdr = indoc! {"
        #include <cstdint>
        struct Phil {
            uint32_t d;
        };
        struct Bob {
            uint32_t a;
            uint32_t b;
            Phil c;
        };
        uint32_t take_bob(Bob a);
    "};
    let rs = quote! {
        let a = ffi::Bob { a: 12, b: 13, c: ffi::Phil { d: 4 } };
        assert_eq!(ffi::take_bob(a), 12);
    };
    // Should be no need to allowlist Phil below
    run_test(cxx, hdr, rs, &["take_bob"], &["Bob"]);
}

#[test]
fn test_take_nonpod_by_value() {
    let cxx = indoc! {"
        Bob::Bob(uint32_t a0, uint32_t b0)
           : a(a0), b(b0) {}
        uint32_t take_bob(Bob a) {
            return a.a;
        }
    "};
    let hdr = indoc! {"
        #include <cstdint>
        #include <string>
        struct Bob {
            Bob(uint32_t a, uint32_t b);
            uint32_t a;
            uint32_t b;
            std::string reason_why_this_is_nonpod;
        };
        uint32_t take_bob(Bob a);
    "};
    let rs = quote! {
        let a = ffi::Bob::make_unique(12, 13);
        assert_eq!(ffi::take_bob(a), 12);
    };
    run_test(cxx, hdr, rs, &["take_bob", "Bob"], &[]);
}

#[test]
fn test_take_nonpod_by_ref() {
    let cxx = indoc! {"
        uint32_t take_bob(const Bob& a) {
            return a.a;
        }
        std::unique_ptr<Bob> make_bob(uint32_t a) {
            auto b = std::make_unique<Bob>();
            b->a = a;
            return b;
        }
    "};
    let hdr = indoc! {"
        #include <cstdint>
        #include <memory>
        struct Bob {
            uint32_t a;
        };
        std::unique_ptr<Bob> make_bob(uint32_t a);
        uint32_t take_bob(const Bob& a);
    "};
    let rs = quote! {
        let a = ffi::make_bob(12);
        assert_eq!(ffi::take_bob(&a), 12);
    };
    run_test(cxx, hdr, rs, &["take_bob", "Bob", "make_bob"], &[]);
}

#[test]
fn test_take_nonpod_by_ptr_simple() {
    let cxx = indoc! {"
        uint32_t take_bob(const Bob* a) {
            return a->a;
        }
        std::unique_ptr<Bob> make_bob(uint32_t a) {
            auto b = std::make_unique<Bob>();
            b->a = a;
            return b;
        }
    "};
    let hdr = indoc! {"
        #include <cstdint>
        #include <memory>
        struct Bob {
            uint32_t a;
        };
        std::unique_ptr<Bob> make_bob(uint32_t a);
        uint32_t take_bob(const Bob* a);
    "};
    let rs = quote! {
        let a = ffi::make_bob(12);
        let a_ptr = a.into_raw();
        assert_eq!(unsafe { ffi::take_bob(a_ptr) }, 12);
        unsafe { cxx::UniquePtr::from_raw(a_ptr) }; // so we drop
    };
    run_test(cxx, hdr, rs, &["take_bob", "Bob", "make_bob"], &[]);
}

#[test]
fn test_take_nonpod_by_ptr_in_method() {
    let hdr = indoc! {"
        #include <cstdint>
        #include <memory>
        struct Bob {
            uint32_t a;
        };
        #include <cstdint>
        class A {
        public:
            A() {};
            uint32_t take_bob(const Bob* a) const {
                return a->a;
            }
            std::unique_ptr<Bob> make_bob(uint32_t a) const {
                auto b = std::make_unique<Bob>();
                b->a = a;
                return b;
            }
            uint16_t a;
        };

    "};
    let rs = quote! {
        let a = ffi::A::make_unique();
        let b = a.as_ref().unwrap().make_bob(12);
        let b_ptr = b.into_raw();
        assert_eq!(unsafe { a.as_ref().unwrap().take_bob(b_ptr) }, 12);
        unsafe { cxx::UniquePtr::from_raw(b_ptr) }; // so we drop
    };
    run_test("", hdr, rs, &["A", "Bob"], &[]);
}

#[test]
fn test_take_nonpod_by_ptr_in_wrapped_method() {
    let hdr = indoc! {"
        #include <cstdint>
        #include <memory>
        struct C {
            C() {}
            uint32_t a;
        };
        struct Bob {
            uint32_t a;
        };
        class A {
        public:
            A() {};
            uint32_t take_bob(const Bob* a, C) const {
                return a->a;
            }
            std::unique_ptr<Bob> make_bob(uint32_t a) const {
                auto b = std::make_unique<Bob>();
                b->a = a;
                return b;
            }
            uint16_t a;
        };

    "};
    let rs = quote! {
        let a = ffi::A::make_unique();
        let c = ffi::C::make_unique();
        let b = a.as_ref().unwrap().make_bob(12);
        let b_ptr = b.into_raw();
        assert_eq!(unsafe { a.as_ref().unwrap().take_bob(b_ptr, c) }, 12);
        unsafe { cxx::UniquePtr::from_raw(b_ptr) }; // so we drop
    };
    run_test("", hdr, rs, &["A", "Bob", "C"], &[]);
}

#[test]
fn test_take_char_by_ptr_in_wrapped_method() {
    let hdr = indoc! {"
        #include <cstdint>
        #include <memory>
        struct C {
            C() { test = \"hi\"; }
            uint32_t a;
            const char* test;
        };
        class A {
        public:
            A() {};
            uint32_t take_char(const char* a, C) const {
                return a[0];
            }
            const char* make_char(C extra) const {
                return extra.test;
            }
            uint16_t a;
        };

    "};
    let rs = quote! {
        let a = ffi::A::make_unique();
        let c1 = ffi::C::make_unique();
        let c2 = ffi::C::make_unique();
        let ch = a.as_ref().unwrap().make_char(c1);
        assert_eq!(unsafe { ch.as_ref()}.unwrap(), &104i8);
        assert_eq!(unsafe { a.as_ref().unwrap().take_char(ch, c2) }, 104);
    };
    run_test("", hdr, rs, &["A", "C"], &[]);
}

#[test]
fn test_take_nonpod_by_mut_ref() {
    let cxx = indoc! {"
        uint32_t take_bob(Bob& a) {
            return a.a;
        }
        std::unique_ptr<Bob> make_bob(uint32_t a) {
            auto b = std::make_unique<Bob>();
            b->a = a;
            return b;
        }
    "};
    let hdr = indoc! {"
        #include <cstdint>
        #include <memory>
        struct Bob {
            uint32_t a;
        };
        std::unique_ptr<Bob> make_bob(uint32_t a);
        uint32_t take_bob(Bob& a);
    "};
    let rs = quote! {
        let mut a = ffi::make_bob(12);
        assert_eq!(ffi::take_bob(a.pin_mut()), 12);
    };
    // TODO confirm that the object really was mutated by C++ in this
    // and similar tests.
    run_test(cxx, hdr, rs, &["take_bob", "Bob", "make_bob"], &[]);
}

#[test]
fn test_return_nonpod_by_value() {
    let cxx = indoc! {"
        Bob::Bob(uint32_t a0, uint32_t b0)
           : a(a0), b(b0) {}
        Bob give_bob(uint32_t a) {
            Bob c(a, 44);
            return c;
        }
        uint32_t take_bob(std::unique_ptr<Bob> a) {
            return a->a;
        }
    "};
    let hdr = indoc! {"
        #include <cstdint>
        #include <memory>
        struct Bob {
            Bob(uint32_t a, uint32_t b);
            uint32_t a;
            uint32_t b;
        };
        Bob give_bob(uint32_t a);
        uint32_t take_bob(std::unique_ptr<Bob> a);
    "};
    let rs = quote! {
        let a = ffi::give_bob(13);
        assert_eq!(ffi::take_bob(a), 13);
    };
    run_test(cxx, hdr, rs, &["take_bob", "give_bob", "Bob"], &[]);
}

#[test]
fn test_get_str_by_up() {
    let cxx = indoc! {"
    std::unique_ptr<std::string> get_str() {
            return std::make_unique<std::string>(\"hello\");
        }
    "};
    let hdr = indoc! {"
        #include <string>
        #include <memory>
        std::unique_ptr<std::string> get_str();
    "};
    let rs = quote! {
        assert_eq!(ffi::get_str().as_ref().unwrap(), "hello");
    };
    run_test(cxx, hdr, rs, &["get_str"], &[]);
}

#[test]
fn test_get_str_by_value() {
    let cxx = indoc! {"
        std::string get_str() {
            return \"hello\";
        }
    "};
    let hdr = indoc! {"
        #include <string>
        std::string get_str();
    "};
    let rs = quote! {
        assert_eq!(ffi::get_str().as_ref().unwrap(), "hello");
    };
    run_test(cxx, hdr, rs, &["get_str"], &[]);
}

#[test]
fn test_cycle_nonpod_with_str_by_ref() {
    let cxx = indoc! {"
        uint32_t take_bob(const Bob& a) {
            return a.a;
        }
        std::unique_ptr<Bob> make_bob() {
            auto a = std::make_unique<Bob>();
            a->a = 32;
            a->b = \"hello\";
            return a;
        }
    "};
    let hdr = indoc! {"
        #include <cstdint>
        #include <string>
        #include <memory>
        struct Bob {
            uint32_t a;
            std::string b;
        };
        uint32_t take_bob(const Bob& a);
        std::unique_ptr<Bob> make_bob();
    "};
    let rs = quote! {
        let a = ffi::make_bob();
        assert_eq!(ffi::take_bob(a.as_ref().unwrap()), 32);
    };
    run_test(cxx, hdr, rs, &["take_bob", "Bob", "make_bob"], &[]);
}

#[test]
fn test_make_up() {
    let cxx = indoc! {"
        Bob::Bob() : a(3) {
        }
        uint32_t take_bob(const Bob& a) {
            return a.a;
        }
    "};
    let hdr = indoc! {"
        #include <cstdint>
        class Bob {
        public:
            Bob();
            uint32_t a;
        };
        uint32_t take_bob(const Bob& a);
    "};
    let rs = quote! {
        let a = ffi::Bob::make_unique(); // TODO test with all sorts of arguments.
        assert_eq!(ffi::take_bob(a.as_ref().unwrap()), 3);
    };
    run_test(cxx, hdr, rs, &["Bob", "take_bob"], &[]);
}

#[test]
fn test_make_up_with_args() {
    let cxx = indoc! {"
        Bob::Bob(uint32_t a0, uint32_t b0)
           : a(a0), b(b0) {}
        uint32_t take_bob(const Bob& a) {
            return a.a;
        }
    "};
    let hdr = indoc! {"
        #include <cstdint>
        struct Bob {
            Bob(uint32_t a, uint32_t b);
            uint32_t a;
            uint32_t b;
        };
        uint32_t take_bob(const Bob& a);
    "};
    let rs = quote! {
        let a = ffi::Bob::make_unique(12, 13);
        assert_eq!(ffi::take_bob(a.as_ref().unwrap()), 12);
    };
    run_test(cxx, hdr, rs, &["take_bob", "Bob"], &[]);
}

#[test]
#[ignore] // because we don't support unique_ptrs to primitives
fn test_make_up_int() {
    let cxx = indoc! {"
        Bob::Bob(uint32_t a) : b(a) {
        }
    "};
    let hdr = indoc! {"
        #include <cstdint>
        class Bob {
        public:
            Bob(uint32_t a);
            uint32_t b;
        };
    "};
    let rs = quote! {
        let a = ffi::Bob::make_unique(3);
        assert_eq!(a.as_ref().unwrap().b, 3);
    };
    run_test(cxx, hdr, rs, &["Bob"], &[]);
}

#[test]
fn test_enum_with_funcs() {
    let cxx = indoc! {"
        Bob give_bob() {
            return Bob::BOB_VALUE_2;
        }
    "};
    let hdr = indoc! {"
        #include <cstdint>
        enum Bob {
            BOB_VALUE_1,
            BOB_VALUE_2,
        };
        Bob give_bob();
    "};
    let rs = quote! {
        let a = ffi::Bob::BOB_VALUE_2;
        let b = ffi::give_bob();
        assert!(a == b);
    };
    run_test(cxx, hdr, rs, &["Bob", "give_bob"], &[]);
}

#[test]
fn test_enum_no_funcs() {
    let cxx = indoc! {"
    "};
    let hdr = indoc! {"
        enum Bob {
            BOB_VALUE_1,
            BOB_VALUE_2,
        };
    "};
    let rs = quote! {
        let a = ffi::Bob::BOB_VALUE_1;
        let b = ffi::Bob::BOB_VALUE_2;
        assert!(a != b);
    };
    run_test(cxx, hdr, rs, &["Bob"], &[]);
}

#[test] // works, but causes compile warnings
fn test_take_pod_class_by_value() {
    let cxx = indoc! {"
        uint32_t take_bob(Bob a) {
            return a.a;
        }
    "};
    let hdr = indoc! {"
        #include <cstdint>
        class Bob {
        public:
            uint32_t a;
            uint32_t b;
        };
        uint32_t take_bob(Bob a);
    "};
    let rs = quote! {
        let a = ffi::Bob { a: 12, b: 13 };
        assert_eq!(ffi::take_bob(a), 12);
    };
    run_test(cxx, hdr, rs, &["take_bob"], &["Bob"]);
}

#[test]
fn test_pod_method() {
    let cxx = indoc! {"
        uint32_t Bob::get_bob() const {
            return a;
        }
    "};
    let hdr = indoc! {"
        #include <cstdint>
        struct Bob {
        public:
            uint32_t a;
            uint32_t b;
            uint32_t get_bob() const;
        };
    "};
    let rs = quote! {
        let a = ffi::Bob { a: 12, b: 13 };
        assert_eq!(a.get_bob(), 12);
    };
    run_test(cxx, hdr, rs, &[], &["Bob"]);
}

#[test]
fn test_pod_mut_method() {
    let cxx = indoc! {"
        uint32_t Bob::get_bob() {
            return a;
        }
    "};
    let hdr = indoc! {"
        #include <cstdint>
        struct Bob {
        public:
            uint32_t a;
            uint32_t b;
            uint32_t get_bob();
        };
    "};
    let rs = quote! {
        let mut a = Box::pin(ffi::Bob { a: 12, b: 13 });
        assert_eq!(a.as_mut().get_bob(), 12);
    };
    run_test(cxx, hdr, rs, &[], &["Bob"]);
}

#[test]
fn test_define_int() {
    let cxx = indoc! {"
    "};
    let hdr = indoc! {"
        #define BOB 3
    "};
    let rs = quote! {
        assert_eq!(ffi::BOB, 3);
    };
    run_test(cxx, hdr, rs, &["BOB"], &[]);
}

#[test]
fn test_define_str() {
    let cxx = indoc! {"
    "};
    let hdr = indoc! {"
        #define BOB \"foo\"
    "};
    let rs = quote! {
        assert_eq!(std::str::from_utf8(ffi::BOB).unwrap().trim_end_matches(char::from(0)), "foo");
    };
    run_test(cxx, hdr, rs, &["BOB"], &[]);
}

#[test]
fn test_i32_const() {
    let cxx = indoc! {"
    "};
    let hdr = indoc! {"
        #include <cstdint>  
        const uint32_t BOB = 3;
    "};
    let rs = quote! {
        assert_eq!(ffi::BOB, 3);
    };
    run_test(cxx, hdr, rs, &["BOB"], &[]);
}

#[test]
fn test_negative_rs_nonsense() {
    // Really just testing the test infrastructure.
    let cxx = indoc! {"
    "};
    let hdr = indoc! {"
        #include <cstdint>  
        const uint32_t BOB = 3;
    "};
    let rs = quote! {
        foo bar
    };
    run_test_expect_fail(cxx, hdr, rs, &["BOB"], &[]);
}

#[test]
fn test_negative_cpp_nonsense() {
    // Really just testing the test infrastructure.
    let cxx = indoc! {"
    "};
    let hdr = indoc! {"
        #include <cstdint>  
        const uint32_t BOB = CAT;
    "};
    let rs = quote! {
        assert_eq!(ffi::BOB, 3);
    };
    run_test_expect_fail(cxx, hdr, rs, &["BOB"], &[]);
}

#[test]
fn test_negative_make_nonpod() {
    let cxx = indoc! {"
        uint32_t take_bob(const Bob& a) {
            return a.a;
        }
        std::unique_ptr<Bob> make_bob(uint32_t a) {
            auto b = std::make_unique<Bob>();
            b->a = a;
            return b;
        }
    "};
    let hdr = indoc! {"
        #include <cstdint>
        #include <memory>
        struct Bob {
            uint32_t a;
        };
        std::unique_ptr<Bob> make_bob(uint32_t a);
        uint32_t take_bob(const Bob& a);
    "};
    let rs = quote! {
        ffi::Bob {};
    };
    let rs2 = quote! {
        ffi::Bob { a: 12 };
    };
    let rs3 = quote! {
        ffi::Bob { do_not_attempt_to_allocate_nonpod_types: [] };
    };
    run_test_expect_fail(cxx, hdr, rs, &["take_bob", "Bob", "make_bob"], &[]);
    run_test_expect_fail(cxx, hdr, rs2, &["take_bob", "Bob", "make_bob"], &[]);
    run_test_expect_fail(cxx, hdr, rs3, &["take_bob", "Bob", "make_bob"], &[]);
}

#[test]
fn test_method_pass_pod_by_value() {
    let cxx = indoc! {"
        uint32_t Bob::get_bob(Anna) const {
            return a;
        }
    "};
    let hdr = indoc! {"
        #include <cstdint>
        struct Anna {
            uint32_t a;
        };
        struct Bob {
        public:
            uint32_t a;
            uint32_t b;
            uint32_t get_bob(Anna a) const;
        };
    "};
    let rs = quote! {
        let a = ffi::Anna { a: 14 };
        let b = ffi::Bob { a: 12, b: 13 };
        assert_eq!(b.get_bob(a), 12);
    };
    run_test(cxx, hdr, rs, &[], &["Bob", "Anna"]);
}

#[test]
fn test_inline_method() {
    let hdr = indoc! {"
        #include <cstdint>
        struct Anna {
            uint32_t a;
        };
        struct Bob {
        public:
            uint32_t a;
            uint32_t b;
            uint32_t get_bob(Anna) const {
                return a;
            }
        };
    "};
    let rs = quote! {
        let a = ffi::Anna { a: 14 };
        let b = ffi::Bob { a: 12, b: 13 };
        assert_eq!(b.get_bob(a), 12);
    };
    run_test("", hdr, rs, &[], &["Bob", "Anna"]);
}

#[test]
fn test_method_pass_pod_by_reference() {
    let cxx = indoc! {"
        uint32_t Bob::get_bob(const Anna&) const {
            return a;
        }
    "};
    let hdr = indoc! {"
        #include <cstdint>
        struct Anna {
            uint32_t a;
        };
        struct Bob {
        public:
            uint32_t a;
            uint32_t b;
            uint32_t get_bob(const Anna& a) const;
        };
    "};
    let rs = quote! {
        let a = ffi::Anna { a: 14 };
        let b = ffi::Bob { a: 12, b: 13 };
        assert_eq!(b.get_bob(&a), 12);
    };
    run_test(cxx, hdr, rs, &[], &["Bob", "Anna"]);
}

#[test]
fn test_method_pass_pod_by_mut_reference() {
    let cxx = indoc! {"
        uint32_t Bob::get_bob(Anna&) const {
            return a;
        }
    "};
    let hdr = indoc! {"
        #include <cstdint>
        struct Anna {
            uint32_t a;
        };
        struct Bob {
        public:
            uint32_t a;
            uint32_t b;
            uint32_t get_bob(Anna& a) const;
        };
    "};
    let rs = quote! {
        let mut a = Box::pin(ffi::Anna { a: 14 });
        let b = ffi::Bob { a: 12, b: 13 };
        assert_eq!(b.get_bob(a.as_mut()), 12);
    };
    run_test(cxx, hdr, rs, &[], &["Bob", "Anna"]);
}

#[test]
fn test_method_pass_pod_by_up() {
    let cxx = indoc! {"
        uint32_t Bob::get_bob(std::unique_ptr<Anna>) const {
            return a;
        }
    "};
    let hdr = indoc! {"
        #include <cstdint>
        #include <memory>
        struct Anna {
            uint32_t a;
        };
        struct Bob {
        public:
            uint32_t a;
            uint32_t b;
            uint32_t get_bob(std::unique_ptr<Anna> z) const;
        };
    "};
    let rs = quote! {
        let a = ffi::Anna { a: 14 };
        let b = ffi::Bob { a: 12, b: 13 };
        assert_eq!(b.get_bob(cxx::UniquePtr::new(a)), 12);
    };
    run_test(cxx, hdr, rs, &[], &["Bob", "Anna"]);
}

#[test]
fn test_method_pass_nonpod_by_value() {
    let cxx = indoc! {"
        uint32_t Bob::get_bob(Anna) const {
            return a;
        }
        Anna give_anna() {
            Anna a;
            a.a = 10;
            return a;
        }
    "};
    let hdr = indoc! {"
        #include <cstdint>
        #include <string>
        struct Anna {
            uint32_t a;
            std::string b;
        };
        Anna give_anna();
        struct Bob {
        public:
            uint32_t a;
            uint32_t b;
            uint32_t get_bob(Anna a) const;
        };
    "};
    let rs = quote! {
        let a = ffi::give_anna();
        let b = ffi::Bob { a: 12, b: 13 };
        assert_eq!(b.get_bob(a), 12);
    };
    run_test(cxx, hdr, rs, &["Anna", "give_anna"], &["Bob"]);
}

#[test]
fn test_method_pass_nonpod_by_value_with_up() {
    // Checks that existing UniquePtr params are not wrecked
    // by the conversion we do here.
    let cxx = indoc! {"
        uint32_t Bob::get_bob(Anna, std::unique_ptr<Anna>) const {
            return a;
        }
        Anna give_anna() {
            Anna a;
            a.a = 10;
            return a;
        }
    "};
    let hdr = indoc! {"
        #include <cstdint>
        #include <string>
        #include <memory>
        struct Anna {
            uint32_t a;
            std::string b;
        };
        Anna give_anna();
        struct Bob {
        public:
            uint32_t a;
            uint32_t b;
            uint32_t get_bob(Anna a, std::unique_ptr<Anna>) const;
        };
    "};
    let rs = quote! {
        let a = ffi::give_anna();
        let a2 = ffi::give_anna();
        let b = ffi::Bob { a: 12, b: 13 };
        assert_eq!(b.get_bob(a, a2), 12);
    };
    run_test(cxx, hdr, rs, &["Anna", "give_anna"], &["Bob"]);
}

#[test]
fn test_method_pass_nonpod_by_reference() {
    let cxx = indoc! {"
        uint32_t Bob::get_bob(const Anna&) const {
            return a;
        }
        Anna give_anna() {
            Anna a;
            a.a = 10;
            return a;
        }
    "};
    let hdr = indoc! {"
        #include <cstdint>
        #include <string>
        struct Anna {
            uint32_t a;
            std::string b;
        };
        Anna give_anna();
        struct Bob {
        public:
            uint32_t a;
            uint32_t b;
            uint32_t get_bob(const Anna& a) const;
        };
    "};
    let rs = quote! {
        let a = ffi::give_anna();
        let b = ffi::Bob { a: 12, b: 13 };
        assert_eq!(b.get_bob(a.as_ref().unwrap()), 12);
    };
    run_test(cxx, hdr, rs, &["Anna", "give_anna"], &["Bob"]);
}

#[test]
fn test_method_pass_nonpod_by_mut_reference() {
    let cxx = indoc! {"
        uint32_t Bob::get_bob(Anna&) const {
            return a;
        }
        Anna give_anna() {
            Anna a;
            a.a = 10;
            return a;
        }
    "};
    let hdr = indoc! {"
        #include <cstdint>
        #include <string>
        struct Anna {
            uint32_t a;
            std::string b;
        };
        Anna give_anna();
        struct Bob {
        public:
            uint32_t a;
            uint32_t b;
            uint32_t get_bob(Anna& a) const;
        };
    "};
    let rs = quote! {
        let mut a = ffi::give_anna();
        let b = ffi::Bob { a: 12, b: 13 };
        assert_eq!(b.get_bob(a.as_mut().unwrap()), 12);
    };
    run_test(cxx, hdr, rs, &["Anna", "give_anna"], &["Bob"]);
}

#[test]
fn test_method_pass_nonpod_by_up() {
    let cxx = indoc! {"
        uint32_t Bob::get_bob(std::unique_ptr<Anna>) const {
            return a;
        }
        Anna give_anna() {
            Anna a;
            a.a = 10;
            return a;
        }
    "};
    let hdr = indoc! {"
        #include <cstdint>
        #include <memory>
        #include <string>
        struct Anna {
            uint32_t a;
            std::string b;
        };
        Anna give_anna();
        struct Bob {
        public:
            uint32_t a;
            uint32_t b;
            uint32_t get_bob(std::unique_ptr<Anna> z) const;
        };
    "};
    let rs = quote! {
        let a = ffi::give_anna();
        let b = ffi::Bob { a: 12, b: 13 };
        assert_eq!(b.get_bob(a), 12);
    };
    run_test(cxx, hdr, rs, &["give_anna"], &["Bob"]);
}

#[test]
fn test_method_return_nonpod_by_value() {
    let cxx = indoc! {"
        Anna Bob::get_anna() const {
            Anna a;
            a.a = 12;
            return a;
        }
    "};
    let hdr = indoc! {"
        #include <cstdint>
        #include <string>
        struct Anna {
            uint32_t a;
            std::string b;
        };
        struct Bob {
        public:
            uint32_t a;
            uint32_t b;
            Anna get_anna() const;
        };
    "};
    let rs = quote! {
        let b = ffi::Bob { a: 12, b: 13 };
        let a = b.get_anna();
        assert!(!a.is_null());
    };
    run_test(cxx, hdr, rs, &["Anna"], &["Bob"]);
}

#[test]
fn test_pass_string_by_value() {
    let cxx = indoc! {"
        uint32_t measure_string(std::string z) {
            return z.length();
        }
        std::unique_ptr<std::string> get_msg() {
            return std::make_unique<std::string>(\"hello\");
        }
    "};
    let hdr = indoc! {"
        #include <cstdint>
        #include <string>
        #include <memory>
        uint32_t measure_string(std::string a);
        std::unique_ptr<std::string> get_msg();
    "};
    let rs = quote! {
        let a = ffi::get_msg();
        let c = ffi::measure_string(a);
        assert_eq!(c, 5);
    };
    run_test(cxx, hdr, rs, &["measure_string", "get_msg"], &[]);
}

#[test]
fn test_return_string_by_value() {
    let cxx = indoc! {"
        std::string get_msg() {
            return \"hello\";
        }
    "};
    let hdr = indoc! {"
        #include <string>
        std::string get_msg();
    "};
    let rs = quote! {
        let a = ffi::get_msg();
        assert!(a.as_ref().unwrap() == "hello");
    };
    run_test(cxx, hdr, rs, &["get_msg"], &[]);
}

#[test]
fn test_method_pass_string_by_value() {
    let cxx = indoc! {"
        uint32_t Bob::measure_string(std::string z) const {
            return z.length();
        }
        std::unique_ptr<std::string> get_msg() {
            return std::make_unique<std::string>(\"hello\");
        }
    "};
    let hdr = indoc! {"
        #include <cstdint>
        #include <string>
        #include <memory>
        struct Bob {
        public:
            uint32_t a;
            uint32_t b;
            uint32_t measure_string(std::string a) const;
        };
        std::unique_ptr<std::string> get_msg();
    "};
    let rs = quote! {
        let a = ffi::get_msg();
        let b = ffi::Bob { a: 12, b: 13 };
        let c = b.measure_string(a);
        assert_eq!(c, 5);
    };
    run_test(cxx, hdr, rs, &["Bob", "get_msg"], &["Bob"]);
}

#[test]
fn test_method_return_string_by_value() {
    let cxx = indoc! {"
        std::string Bob::get_msg() const {
            return \"hello\";
        }
    "};
    let hdr = indoc! {"
        #include <cstdint>
        #include <string>
        struct Bob {
        public:
            uint32_t a;
            uint32_t b;
            std::string get_msg() const;
        };
    "};
    let rs = quote! {
        let b = ffi::Bob { a: 12, b: 13 };
        let a = b.get_msg();
        assert!(a.as_ref().unwrap() == "hello");
    };
    run_test(cxx, hdr, rs, &[], &["Bob"]);
}

#[test]
fn test_pass_rust_string_by_ref() {
    let cxx = indoc! {"
        uint32_t measure_string(const rust::String& z) {
            return std::string(z).length();
        }
    "};
    let hdr = indoc! {"
        #include <cstdint>
        #include <cxx.h>
        uint32_t measure_string(const rust::String& z);
    "};
    let rs = quote! {
        let c = ffi::measure_string(&"hello".to_string());
        assert_eq!(c, 5);
    };
    run_test(cxx, hdr, rs, &["measure_string"], &[]);
}

#[test]
fn test_pass_rust_string_by_value() {
    let cxx = indoc! {"
        uint32_t measure_string(rust::String z) {
            return std::string(z).length();
        }
    "};
    let hdr = indoc! {"
        #include <cstdint>
        #include <cxx.h>
        uint32_t measure_string(rust::String z);
    "};
    let rs = quote! {
        let c = ffi::measure_string("hello".into());
        assert_eq!(c, 5);
    };
    run_test(cxx, hdr, rs, &["measure_string"], &[]);
}

#[test]
fn test_pass_rust_str() {
    // passing by value is the only legal option
    let cxx = indoc! {"
        uint32_t measure_string(rust::Str z) {
            return std::string(z).length();
        }
    "};
    let hdr = indoc! {"
        #include <cstdint>
        #include <cxx.h>
        uint32_t measure_string(rust::Str z);
    "};
    let rs = quote! {
        let c = ffi::measure_string("hello");
        assert_eq!(c, 5);
    };
    run_test(cxx, hdr, rs, &["measure_string"], &[]);
}

#[test]
fn test_multiple_classes_with_methods() {
    let hdr = indoc! {"
        #include <cstdint>

        struct TrivialStruct {
            uint32_t val = 0;
        
            uint32_t get() const;
            uint32_t inc();
        };
        TrivialStruct make_trivial_struct();
        
        class TrivialClass {
          public:
            uint32_t get() const;
            uint32_t inc();
        
          private:
            uint32_t val_ = 1;
        };
        TrivialClass make_trivial_class();

        struct OpaqueStruct {
            // ~OpaqueStruct();
            uint32_t val = 2;
        
            uint32_t get() const;
            uint32_t inc();
        };
        OpaqueStruct make_opaque_struct();

        class OpaqueClass {
          public:
            // ~OpaqueClass();
            uint32_t get() const;
            uint32_t inc();
        
          private:
            uint32_t val_ = 3;
        };
        OpaqueClass make_opaque_class();
    "};
    let cxx = indoc! {"
        TrivialStruct make_trivial_struct() { return {}; }
        TrivialClass make_trivial_class() { return {}; }
        OpaqueStruct make_opaque_struct() { return {}; }
        OpaqueClass make_opaque_class() { return {}; }

        uint32_t TrivialStruct::get() const { return val;}
        uint32_t TrivialClass::get() const { return val_; }
        uint32_t OpaqueStruct::get() const { return val;}
        uint32_t OpaqueClass::get() const { return val_; }

        uint32_t TrivialStruct::inc() { return ++val; }
        uint32_t TrivialClass::inc() { return ++val_; }
        uint32_t OpaqueStruct::inc() { return ++val; }
        uint32_t OpaqueClass::inc() { return ++val_; }
    "};
    let rs = quote! {
        use ffi::*;

        let mut ts = Box::pin(make_trivial_struct());
        assert_eq!(ts.get(), 0);
        assert_eq!(ts.as_mut().inc(), 1);
        assert_eq!(ts.as_mut().inc(), 2);

        let mut tc = Box::pin(make_trivial_class());
        assert_eq!(tc.get(), 1);
        assert_eq!(tc.as_mut().inc(), 2);
        assert_eq!(tc.as_mut().inc(), 3);

        let mut os= make_opaque_struct();
        assert_eq!(os.get(), 2);
        assert_eq!(os.pin_mut().inc(), 3);
        assert_eq!(os.pin_mut().inc(), 4);

        let mut oc = make_opaque_class();
        assert_eq!(oc.get(), 3);
        assert_eq!(oc.pin_mut().inc(), 4);
        assert_eq!(oc.pin_mut().inc(), 5);
    };
    run_test(
        cxx,
        hdr,
        rs,
        &[
            "make_trivial_struct",
            "make_trivial_class",
            "make_opaque_struct",
            "make_opaque_class",
            "OpaqueStruct",
            "OpaqueClass",
        ],
        &["TrivialStruct", "TrivialClass"],
    );
}

#[test]
fn test_ns_return_struct() {
    let cxx = indoc! {"
        A::B::Bob give_bob() {
            A::B::Bob a;
            a.a = 3;
            a.b = 4;
            return a;
        }
    "};
    let hdr = indoc! {"
        #include <cstdint>
        namespace A {
            namespace B {
                struct Bob {
                    uint32_t a;
                    uint32_t b;
                };
            }
        }
        A::B::Bob give_bob();
    "};
    let rs = quote! {
        assert_eq!(ffi::give_bob().b, 4);
    };
    run_test(cxx, hdr, rs, &["give_bob"], &["A::B::Bob"]);
}

#[test]
fn test_ns_take_struct() {
    let cxx = indoc! {"
    uint32_t take_bob(A::B::Bob a) {
        return a.a;
    }
    "};
    let hdr = indoc! {"
        #include <cstdint>
        namespace A {
            namespace B {
                struct Bob {
                    uint32_t a;
                    uint32_t b;
                };
            }
        }
        uint32_t take_bob(A::B::Bob a);
    "};
    let rs = quote! {
        let a = ffi::A::B::Bob { a: 12, b: 13 };
        assert_eq!(ffi::take_bob(a), 12);
    };
    run_test(cxx, hdr, rs, &["take_bob"], &["A::B::Bob"]);
}

#[test]
fn test_ns_func() {
    let cxx = indoc! {"
        using namespace C;
        A::B::Bob C::give_bob() {
            A::B::Bob a;
            a.a = 3;
            a.b = 4;
            return a;
        }
    "};
    let hdr = indoc! {"
        #include <cstdint>
        namespace A {
            namespace B {
                struct Bob {
                    uint32_t a;
                    uint32_t b;
                };
            }
        }
        namespace C {
            ::A::B::Bob give_bob();
        }
    "};
    let rs = quote! {
        assert_eq!(ffi::C::give_bob().b, 4);
    };
    run_test(cxx, hdr, rs, &["C::give_bob"], &["A::B::Bob"]);
}

#[test]
fn test_overload_constructors() {
    let cxx = indoc! {"
        Bob::Bob() {}
        Bob::Bob(uint32_t _a) :a(_a) {}
    "};
    let hdr = indoc! {"
        #include <cstdint>
        #include <memory>
        struct Bob {
            Bob();
            Bob(uint32_t a);
            uint32_t a;
            uint32_t b;
        };
    "};
    let rs = quote! {
        ffi::Bob::make_unique();
        ffi::Bob::make_unique1(32);
    };
    run_test(cxx, hdr, rs, &["Bob"], &[]);
}

#[test]
fn test_overload_functions() {
    let cxx = indoc! {"
        void daft(uint32_t) {}
        void daft(uint8_t) {}
        void daft(std::string) {}
        void daft(Fred) {}
        void daft(Norma) {}
    "};
    let hdr = indoc! {"
        #include <cstdint>
        #include <string>
        struct Fred {
            uint32_t a;
        };
        struct Norma {
            Norma() {}
            uint32_t a;
        };
        void daft(uint32_t);
        void daft(uint8_t);
        void daft(std::string);
        void daft(Fred);
        void daft(Norma);
    "};
    let rs = quote! {
        use ffi::ToCppString;
        ffi::daft(32);
        ffi::daft1(8);
        ffi::daft2("hello".into_cpp());
        let b = ffi::Fred { a: 3 };
        ffi::daft3(b);
        let c = ffi::Norma::make_unique();
        ffi::daft4(c);
    };
    run_test(
        cxx,
        hdr,
        rs,
        &["Norma", "daft", "daft1", "daft2", "daft3", "daft4"],
        &["Fred"],
    );
}

#[test]
#[ignore] // At present, bindgen generates two separate 'daft1'
          // functions here, and there's not much we can do about that.
fn test_overload_numeric_functions() {
    // Because bindgen deals with conflicting overloaded functions by
    // appending a numeric suffix, let's see if we can cope.
    let cxx = indoc! {"
        void daft1(uint32_t) {}
        void daft2(uint8_t) {}
        void daft(std::string) {}
        void daft(Fred) {}
        void daft(Norma) {}
    "};
    let hdr = indoc! {"
        #include <cstdint>
        #include <string>
        struct Fred {
            uint32_t a;
        };
        struct Norma {
            uint32_t a;
        };
        void daft1(uint32_t a);
        void daft2(uint8_t a);
        void daft(std::string a);
        void daft(Fred a);
        void daft(Norma a);
    "};
    let rs = quote! {
        use ffi::ToCppString;
        ffi::daft(32);
        ffi::daft1(8);
        ffi::daft2("hello".into_cpp());
        let b = ffi::Fred { a: 3 };
        ffi::daft3(b);
        let c = ffi::Norma::make_unique();
        ffi::daft4(c);
    };
    run_test(
        cxx,
        hdr,
        rs,
        &["Norma", "daft", "daft1", "daft2", "daft3", "daft4"],
        &["Fred"],
    );
}

#[test]
fn test_overload_methods() {
    let cxx = indoc! {"
        void Bob::daft(uint32_t) const {}
        void Bob::daft(uint8_t) const {}
        void Bob::daft(std::string) const {}
        void Bob::daft(Fred) const {}
        void Bob::daft(Norma) const {}
    "};
    let hdr = indoc! {"
        #include <cstdint>
        #include <string>
        struct Fred {
            uint32_t a;
        };
        struct Norma {
            Norma() {}
            uint32_t a;
        };
        struct Bob {
            uint32_t a;
            void daft(uint32_t) const;
            void daft(uint8_t) const;
            void daft(std::string) const;
            void daft(Fred) const;
            void daft(Norma) const;
        };
    "};
    let rs = quote! {
        use ffi::ToCppString;
        let a = ffi::Bob { a: 12 };
        a.daft(32);
        a.daft1(8);
        a.daft2("hello".into_cpp());
        let b = ffi::Fred { a: 3 };
        a.daft3(b);
        let c = ffi::Norma::make_unique();
        a.daft4(c);
    };
    run_test(cxx, hdr, rs, &["Norma"], &["Fred", "Bob"]);
}

#[test]
fn test_ns_constructor() {
    let cxx = indoc! {"
        A::Bob::Bob() {}
    "};
    let hdr = indoc! {"
        #include <cstdint>
        #include <memory>
        namespace A {
            struct Bob {
                Bob();
                uint32_t a;
                uint32_t b;
            };
        }
    "};
    let rs = quote! {
        ffi::A::Bob::make_unique();
    };
    run_test(cxx, hdr, rs, &["A::Bob"], &[]);
}

#[test]
fn test_ns_up_direct() {
    let cxx = indoc! {"
        std::unique_ptr<A::Bob> A::get_bob() {
            A::Bob b;
            b.a = 2;
            b.b = 3;
            return std::make_unique<A::Bob>(b);
        }
        uint32_t give_bob(A::Bob bob) {
            return bob.a;
        }
    "};
    let hdr = indoc! {"
        #include <cstdint>
        #include <memory>
        namespace A {
            struct Bob {
                uint32_t a;
                uint32_t b;
            };
            std::unique_ptr<Bob> get_bob();
        }
        uint32_t give_bob(A::Bob bob);
    "};
    let rs = quote! {
        assert_eq!(ffi::give_bob(ffi::A::get_bob()), 2);
    };
    run_test(cxx, hdr, rs, &["give_bob", "A::get_bob"], &[]);
}

#[test]
fn test_ns_up_wrappers() {
    let cxx = indoc! {"
        A::Bob get_bob() {
            A::Bob b;
            b.a = 2;
            b.b = 3;
            return b;
        }
        uint32_t give_bob(A::Bob bob) {
            return bob.a;
        }
    "};
    let hdr = indoc! {"
        #include <cstdint>
        namespace A {
            struct Bob {
                uint32_t a;
                uint32_t b;
            };
        }
        A::Bob get_bob();
        uint32_t give_bob(A::Bob bob);
    "};
    let rs = quote! {
        assert_eq!(ffi::give_bob(ffi::get_bob()), 2);
    };
    run_test(cxx, hdr, rs, &["give_bob", "get_bob"], &[]);
}

#[test]
fn test_ns_up_wrappers_in_up() {
    let cxx = indoc! {"
        A::Bob A::get_bob() {
            A::Bob b;
            b.a = 2;
            b.b = 3;
            return b;
        }
        uint32_t give_bob(A::Bob bob) {
            return bob.a;
        }
    "};
    let hdr = indoc! {"
        #include <cstdint>
        namespace A {
            struct Bob {
                uint32_t a;
                uint32_t b;
            };
            Bob get_bob();
        }
        uint32_t give_bob(A::Bob bob);
    "};
    let rs = quote! {
        assert_eq!(ffi::give_bob(ffi::A::get_bob()), 2);
    };
    run_test(cxx, hdr, rs, &["give_bob", "A::get_bob"], &[]);
}

#[test]
fn test_return_reference() {
    let cxx = indoc! {"
        const Bob& give_bob(const Bob& input_bob) {
            return input_bob;
        }
    "};
    let hdr = indoc! {"
        #include <cstdint>
        struct Bob {
            uint32_t a;
            uint32_t b;
        };
        const Bob& give_bob(const Bob& input_bob);
    "};
    let rs = quote! {
        let b = ffi::Bob { a: 3, b: 4 };
        assert_eq!(ffi::give_bob(&b).b, 4);
    };
    run_test(cxx, hdr, rs, &["give_bob"], &["Bob"]);
}

#[test]
fn test_member_return_reference() {
    let hdr = indoc! {"
        #include <string>
        class A {
        public:
            virtual const std::string& get_str() { return a; }
            virtual ~A() {}
            std::string a;
        };
    "};
    let rs = quote! {
        let mut b = ffi::A::make_unique();
        b.pin_mut().get_str();
    };
    run_test("", hdr, rs, &["A"], &[]);
}

#[test]
fn test_destructor() {
    let hdr = indoc! {"
        struct WithDtor {
            ~WithDtor();
        };
        WithDtor make_with_dtor();
    "};
    let cxx = indoc! {"
        WithDtor::~WithDtor() {}
        WithDtor make_with_dtor() {
            return {};
        }
    "};
    let rs = quote! {
        use ffi::*;
        let with_dtor: cxx::UniquePtr<WithDtor> = make_with_dtor();
        drop(with_dtor);
    };
    run_test(cxx, hdr, rs, &["WithDtor", "make_with_dtor"], &[]);
}

#[test]
fn test_static_func() {
    let hdr = indoc! {"
        #include <cstdint>
        struct WithStaticMethod {
            static uint32_t call();
        };
    "};
    let cxx = indoc! {"
        uint32_t WithStaticMethod::call() {
            return 42;
        }
    "};
    let rs = quote! {
        assert_eq!(ffi::WithStaticMethod::call(), 42);
    };
    run_test(cxx, hdr, rs, &["WithStaticMethod"], &[]);
}

#[test]
fn test_static_func_wrapper() {
    let hdr = indoc! {"
        #include <cstdint>
        #include <string>
        struct A {
            std::string a;
            static A CreateA(std::string a, std::string) {
                A c;
                c.a = a;
                return c;
            }
        };
    "};
    let rs = quote! {
        use ffi::ToCppString;
        ffi::A::CreateA("a".into_cpp(), "b".into_cpp());
    };
    run_test("", hdr, rs, &["A"], &[]);
}

#[test]
fn test_give_pod_typedef_by_value() {
    let cxx = indoc! {"
        Horace give_bob() {
            Horace a;
            a.a = 3;
            a.b = 4;
            return a;
        }
    "};
    let hdr = indoc! {"
        #include <cstdint>
        struct Bob {
            uint32_t a;
            uint32_t b;
        };
        using Horace = Bob;
        Horace give_bob();
    "};
    let rs = quote! {
        assert_eq!(ffi::give_bob().b, 4);
    };
    run_test(cxx, hdr, rs, &["give_bob"], &["Bob"]);
}

#[ignore] // because we need to put some aliases in the output ffi mod.
#[test]
fn test_use_pod_typedef() {
    let cxx = indoc! {"
    "};
    let hdr = indoc! {"
        #include <cstdint>
        struct Bob {
            uint32_t a;
            uint32_t b;
        };
        using Horace = Bob;
    "};
    let rs = quote! {
        let h = Horace { a: 3, b: 4 };
        assert_eq!(h.b, 4);
    };
    run_test(cxx, hdr, rs, &[], &["Bob"]);
}

#[test]
fn test_typedef_to_ns() {
    let hdr = indoc! {"
        #include <cstdint>
        namespace A {
            template<typename T>
            struct C {
                T* t;
            };
            typedef C<char> B;
        }
    "};
    let rs = quote! {};
    run_test("", hdr, rs, &["A::B"], &[]);
}

#[ignore] // we don't yet allow typedefs to be listed in allow_pod
#[test]
fn test_use_pod_typedef_with_allowpod() {
    let cxx = indoc! {"
    "};
    let hdr = indoc! {"
        #include <cstdint>
        struct Bob {
            uint32_t a;
            uint32_t b;
        };
        using Horace = Bob;
    "};
    let rs = quote! {
        let h = Horace { a: 3, b: 4 };
        assert_eq!(h.b, 4);
    };
    run_test(cxx, hdr, rs, &[], &["Horace"]);
}

#[test]
fn test_give_nonpod_typedef_by_value() {
    let cxx = indoc! {"
        Horace give_bob() {
            Horace a;
            a.a = 3;
            a.b = 4;
            return a;
        }
    "};
    let hdr = indoc! {"
        #include <cstdint>
        struct Bob {
            uint32_t a;
            uint32_t b;
        };
        using Horace = Bob;
        Horace give_bob();
        inline uint32_t take_horace(const Horace& horace) { return horace.b; }
    "};
    let rs = quote! {
        assert_eq!(ffi::take_horace(ffi::give_bob().as_ref().unwrap()), 4);
    };
    run_test(cxx, hdr, rs, &["give_bob", "take_horace"], &[]);
}

#[test]
fn test_conflicting_static_functions() {
    let cxx = indoc! {"
        Bob Bob::create() { Bob a; return a; }
        Fred Fred::create() { Fred b; return b; }
    "};
    let hdr = indoc! {"
        #include <cstdint>
        struct Bob {
            Bob() : a(0) {}
            uint32_t a;
            static Bob create();
        };
        struct Fred {
            Fred() : b(0) {}
            uint32_t b;
            static Fred create();
        };
    "};
    let rs = quote! {
        ffi::Bob::create();
        ffi::Fred::create();
    };
    run_test(cxx, hdr, rs, &[], &["Bob", "Fred"]);
}

#[test]
fn test_conflicting_ns_up_functions() {
    let cxx = indoc! {"
        uint32_t A::create(C) { return 3; }
        uint32_t B::create(C) { return 4; }
    "};
    let hdr = indoc! {"
        #include <cstdint>
        struct C {
            C() {}
            uint32_t a;
        };
        namespace A {
            uint32_t create(C c);
        };
        namespace B {
            uint32_t create(C c);
        };
    "};
    let rs = quote! {
        let c = ffi::C::make_unique();
        let c2 = ffi::C::make_unique();
        assert_eq!(ffi::A::create(c), 3);
        assert_eq!(ffi::B::create(c2), 4);
    };
    run_test(cxx, hdr, rs, &["A::create", "B::create", "C"], &[]);
}

#[test]
fn test_conflicting_methods() {
    let cxx = indoc! {"
        uint32_t Bob::get() const { return a; }
        uint32_t Fred::get() const { return b; }
    "};
    let hdr = indoc! {"
        #include <cstdint>
        struct Bob {
            uint32_t a;
            uint32_t get() const;
        };
        struct Fred {
            uint32_t b;
            uint32_t get() const;
        };
    "};
    let rs = quote! {
        let a = ffi::Bob { a: 10 };
        let b = ffi::Fred { b: 20 };
        assert_eq!(a.get(), 10);
        assert_eq!(b.get(), 20);
    };
    run_test(cxx, hdr, rs, &[], &["Bob", "Fred"]);
}

#[test]
// There's a bindgen bug here. bindgen generates
// functions called 'get' and 'get1' but then generates impl
// blocks which call 'get' and 'get'. By luck, we currently
// should not be broken by this, but at some point we should take
// the time to create a minimal bindgen test case and submit it
// as a bindgen bug.
fn test_conflicting_up_wrapper_methods_not_in_ns() {
    // Ensures the two names 'get' do not conflict in the flat
    // cxx::bridge mod namespace.
    let cxx = indoc! {"
        Bob::Bob() : a(\"hello\") {}
        Fred::Fred() : b(\"goodbye\") {}
        std::string Bob::get() const { return a; }
        std::string Fred::get() const { return b; }
    "};
    let hdr = indoc! {"
        #include <cstdint>
        #include <string>
        struct Bob {
            Bob();
            std::string a;
            std::string get() const;
        };
        struct Fred {
            Fred();
            std::string b;
            std::string get() const;
        };
    "};
    let rs = quote! {
        let a = ffi::Bob::make_unique();
        let b = ffi::Fred::make_unique();
        assert_eq!(a.get().as_ref().unwrap().to_str().unwrap(), "hello");
        assert_eq!(b.get().as_ref().unwrap().to_str().unwrap(), "goodbye");
    };
    run_test(cxx, hdr, rs, &["Bob", "Fred"], &[]);
}

#[test]
fn test_conflicting_methods_in_ns() {
    let cxx = indoc! {"
        uint32_t A::Bob::get() const { return a; }
        uint32_t B::Fred::get() const { return b; }
    "};
    let hdr = indoc! {"
        #include <cstdint>
        namespace A {
            struct Bob {
                uint32_t a;
                uint32_t get() const;
            };
        }
        namespace B {
            struct Fred {
                uint32_t b;
                uint32_t get() const;
            };
        }
    "};
    let rs = quote! {
        let a = ffi::A::Bob { a: 10 };
        let b = ffi::B::Fred { b: 20 };
        assert_eq!(a.get(), 10);
        assert_eq!(b.get(), 20);
    };
    run_test(cxx, hdr, rs, &[], &["A::Bob", "B::Fred"]);
}

#[test]
fn test_conflicting_up_wrapper_methods_in_ns() {
    let cxx = indoc! {"
        A::Bob::Bob() : a(\"hello\") {}
        B::Fred::Fred() : b(\"goodbye\") {}
        std::string A::Bob::get() const { return a; }
        std::string B::Fred::get() const { return b; }
    "};
    let hdr = indoc! {"
        #include <cstdint>
        #include <string>
        namespace A {
            struct Bob {
                Bob();
                std::string a;
                std::string get() const;
            };
        }
        namespace B {
            struct Fred {
                Fred();
                std::string b;
                std::string get() const;
            };
        }
    "};
    let rs = quote! {
        let a = ffi::A::Bob::make_unique();
        let b = ffi::B::Fred::make_unique();
        assert_eq!(a.get().as_ref().unwrap().to_str().unwrap(), "hello");
        assert_eq!(b.get().as_ref().unwrap().to_str().unwrap(), "goodbye");
    };
    run_test(cxx, hdr, rs, &["A::Bob", "B::Fred"], &[]);
}

#[test]
fn test_ns_struct_pod_request() {
    let hdr = indoc! {"
        #include <cstdint>
        namespace A {
            struct Bob {
                uint32_t a;
            };
        }
    "};
    let rs = quote! {
        ffi::A::Bob { a: 12 };
    };
    run_test("", hdr, rs, &[], &["A::Bob"]);
}

#[test]
fn test_conflicting_ns_funcs() {
    let cxx = indoc! {"
        uint32_t A::get() { return 10; }
        uint32_t B::get() { return 20; }
    "};
    let hdr = indoc! {"
        #include <cstdint>
        namespace A {
            uint32_t get();
        }
        namespace B {
            uint32_t get();
        }
    "};
    let rs = quote! {
        assert_eq!(ffi::A::get(), 10);
        assert_eq!(ffi::B::get(), 20);
    };
    run_test(cxx, hdr, rs, &["A::get", "B::get"], &[]);
}

#[ignore]
// because currently we feed a flat namespace to cxx
// This would be relatively easy to enable now that we have the facility
// to add aliases to the 'use' statements we generate, plus
// bridge_name_tracker to pick a unique name. TODO.
#[test]
fn test_conflicting_ns_structs() {
    let hdr = indoc! {"
        #include <cstdint>
        namespace A {
            struct Bob {
                uint32_t a;
            };
        }
        namespace B {
            struct Bob {
                uint32_t a;
            };
        }
    "};
    let rs = quote! {
        ffi::A::Bob { a: 12 };
        ffi::B::Bob { b: 12 };
    };
    run_test("", hdr, rs, &[], &["A::Bob", "B::Bob"]);
}

#[test]
fn test_make_string() {
    let hdr = indoc! {"
        #include <cstdint>
        struct Bob {
            uint32_t a;
        };
    "};
    let rs = quote! {
        use ffi::ToCppString;
        let a = "hello".into_cpp();
        assert_eq!(a.to_str().unwrap(), "hello");
    };
    run_test("", hdr, rs, &["Bob"], &[]);
}

#[test]
fn test_string_make_unique() {
    let hdr = indoc! {"
        #include <string>
        inline void take_string(const std::string*) {};
    "};
    let rs = quote! {
        let s = ffi::make_string("");
        unsafe { ffi::take_string(s.as_ref().unwrap()) };
    };
    run_test("", hdr, rs, &["take_string"], &[]);
}

#[test]
fn test_string_constant() {
    let hdr = indoc! {"
        #include <cstdint>
        const char* STRING = \"Foo\";
    "};
    let rs = quote! {
        let a = std::str::from_utf8(ffi::STRING).unwrap().trim_end_matches(char::from(0));
        assert_eq!(a, "Foo");
    };
    run_test("", hdr, rs, &["STRING"], &[]);
}

#[test]
fn test_pod_constant_harmless_inside_type() {
    // Check that the presence of this constant doesn't break anything.
    let hdr = indoc! {"
        #include <cstdint>
        struct Bob {
            uint32_t a;
        };
        struct Anna {
            uint32_t a;
            const Bob BOB = Bob { 10 };
        };
    "};
    let rs = quote! {};
    run_test("", hdr, rs, &[], &["Anna"]);
}

#[test]
#[ignore] // https://github.com/google/autocxx/issues/93
fn test_pod_constant() {
    let hdr = indoc! {"
        #include <cstdint>
        struct Bob {
            uint32_t a;
        };
        const Bob BOB = Bob { 10 };
    "};
    let rs = quote! {
        let a = &ffi::BOB;
        assert_eq!(a.a, 10);
    };
    run_test("", hdr, rs, &["BOB"], &["Bob"]);
}

#[test]
fn test_pod_static_harmless_inside_type() {
    // Check that the presence of this constant doesn't break anything.
    // Remove this test when the following one is enabled.
    let hdr = indoc! {"
        #include <cstdint>
        struct Bob {
            uint32_t a;
        };
        struct Anna {
            uint32_t a;
            static Bob BOB;
        };
        Bob Anna::BOB = Bob { 10 };
    "};
    let rs = quote! {};
    run_test("", hdr, rs, &[], &["Anna"]);
}

#[test]
#[ignore] // https://github.com/google/autocxx/issues/93
fn test_pod_static() {
    let hdr = indoc! {"
        #include <cstdint>
        struct Bob {
            uint32_t a;
        };
        static Bob BOB = Bob { 10 };
    "};
    let rs = quote! {
        let a = &ffi::BOB;
        assert_eq!(a.a, 10);
    };
    run_test("", hdr, rs, &["BOB"], &["Bob"]);
}

#[test]
#[ignore] // this probably requires code generation on the C++
          // side. It's not at all clear how best to handle this.
fn test_non_pod_constant() {
    let hdr = indoc! {"
        #include <cstdint>
        #include <string>
        struct Bob {
            std::string a;
            std::string get() { return a };
        };
        const Bob BOB = Bob { \"hello\" };
    "};
    let rs = quote! {
        let a = ffi::BOB;
        // following line assumes that 'a' is a &Bob
        // but who knows how we'll really do this.
        assert_eq!(a.get().as_ref().unwrap().to_str().unwrap(), "hello");
    };
    run_test("", hdr, rs, &["BOB"], &[]);
}

#[test]
fn test_templated_typedef() {
    let hdr = indoc! {"
        #include <string>
        #include <cstdint>

        template <typename STRING_TYPE> class BasicStringPiece {
        public:
            const STRING_TYPE* ptr_;
            size_t length_;
        };
        typedef BasicStringPiece<uint8_t> StringPiece;

        struct Origin {
            Origin() {}
            StringPiece host;
        };
    "};
    let rs = quote! {
        ffi::Origin::make_unique();
    };
    run_test("", hdr, rs, &["Origin"], &[]);
}

#[test]
fn test_struct_templated_typedef() {
    let hdr = indoc! {"
        #include <string>
        #include <cstdint>

        struct Concrete {
            uint8_t a;
        };
        template <typename STRING_TYPE> class BasicStringPiece {
        public:
            const STRING_TYPE* ptr_;
            size_t length_;
        };
        typedef BasicStringPiece<Concrete> StringPiece;

        struct Origin {
            Origin() {}
            StringPiece host;
        };
    "};
    let rs = quote! {
        ffi::Origin::make_unique();
    };
    run_test("", hdr, rs, &["Origin"], &[]);
}

#[test]
fn test_enum_typedef() {
    let hdr = indoc! {"
        enum ConstraintSolverParameters_TrailCompression : int {
            ConstraintSolverParameters_TrailCompression_NO_COMPRESSION = 0,
            ConstraintSolverParameters_TrailCompression_COMPRESS_WITH_ZLIB = 1,
            ConstraintSolverParameters_TrailCompression_ConstraintSolverParameters_TrailCompression_INT_MIN_SENTINEL_DO_NOT_USE_ = -2147483648,
            ConstraintSolverParameters_TrailCompression_ConstraintSolverParameters_TrailCompression_INT_MAX_SENTINEL_DO_NOT_USE_ = 2147483647
        };
        typedef ConstraintSolverParameters_TrailCompression TrailCompression;
    "};
    let rs = quote! {
        let _ = ffi::TrailCompression::ConstraintSolverParameters_TrailCompression_NO_COMPRESSION;
    };
    run_test("", hdr, rs, &["TrailCompression"], &[]);
}

#[test]
#[ignore] // https://github.com/google/autocxx/issues/264
fn test_conflicting_usings() {
    let hdr = indoc! {"
        #include <cstdint>
        #include <cstddef>
        typedef size_t diff;
        struct A {
            using diff = diff;
            diff a;
        };
        struct B {
            using diff = diff;
            diff a;
        };
    "};
    let rs = quote! {};
    run_test("", hdr, rs, &[], &["A", "B"]);
}

#[test]
fn test_conflicting_usings_with_self_declaration1() {
    let hdr = indoc! {"
        #include <cstdint>
        #include <cstddef>
        struct common_params {
            using difference_type = ptrdiff_t;
        };
        template <typename Params>
        class btree_node {
            public:
            using difference_type = typename Params::difference_type;
            Params params;
        };
        template <typename Tree>
        class btree_container {
            public:
            using difference_type = typename Tree::difference_type;
            void clear() {}
            Tree b;
            uint32_t a;
        };
        typedef btree_container<btree_node<common_params>> my_tree;
    "};
    let rs = quote! {};
    run_test("", hdr, rs, &["my_tree"], &[]);
}

#[test]
#[ignore] // https://github.com/google/autocxx/issues/106
fn test_string_templated_typedef() {
    let hdr = indoc! {"
        #include <string>
        #include <cstdint>

        template <typename STRING_TYPE> class BasicStringPiece {
        public:
            const STRING_TYPE* ptr_;
            size_t length_;
        };
        typedef BasicStringPiece<std::string> StringPiece;

        struct Origin {
            Origin() {}
            StringPiece host;
        };
    "};
    let rs = quote! {
        ffi::Origin::make_unique();
    };
    run_test("", hdr, rs, &["Origin"], &[]);
}

#[test]
fn test_associated_type_problem() {
    // Regression test for a potential bindgen bug
    let hdr = indoc! {"
        namespace a {
        template <typename> class b {};
        } // namespace a
        class bl {
          a::b<bl> bm;
        };
        struct B {
            int a;
        };
    "};
    let rs = quote! {};
    run_test("", hdr, rs, &["B"], &[]);
}

#[ignore] // https://github.com/rust-lang/rust-bindgen/issues/1924
#[test]
fn test_associated_type_templated_typedef() {
    let hdr = indoc! {"
        #include <string>
        #include <cstdint>

        template <typename STRING_TYPE> class BasicStringPiece {
        public:
            typedef size_t size_type;
            typedef typename STRING_TYPE::value_type value_type;
            const value_type* ptr_;
            size_type length_;
        };

        typedef BasicStringPiece<std::string> StringPiece;

        struct Origin {
            // void SetHost(StringPiece host);
            StringPiece host;
        };
    "};
    let rs = quote! {
        ffi::Origin::make_unique();
    };
    run_test("", hdr, rs, &["Origin"], &[]);
}

#[test]
fn test_foreign_ns_func_arg_pod() {
    let hdr = indoc! {"
        #include <cstdint>
        #include <memory>
        namespace A {
            struct Bob {
                uint32_t a;
            };
        }
        namespace B {
            inline uint32_t daft(A::Bob a) { return a.a; }
        }
    "};
    let rs = quote! {
        let a = ffi::A::Bob { a: 12 };
        assert_eq!(ffi::B::daft(a), 12);
    };
    run_test("", hdr, rs, &["B::daft"], &["A::Bob"]);
}

#[test]
fn test_foreign_ns_func_arg_nonpod() {
    let hdr = indoc! {"
        #include <cstdint>
        #include <memory>
        namespace A {
            struct Bob {
                uint32_t a;
                Bob(uint32_t _a) :a(_a) {}
            };
        }
        namespace B {
            inline uint32_t daft(A::Bob a) { return a.a; }
        }
    "};
    let rs = quote! {
        let a = ffi::A::Bob::make_unique(12);
        assert_eq!(ffi::B::daft(a), 12);
    };
    run_test("", hdr, rs, &["B::daft", "A::Bob"], &[]);
}

#[test]
fn test_foreign_ns_meth_arg_pod() {
    let hdr = indoc! {"
        #include <cstdint>
        #include <memory>
        namespace A {
            struct Bob {
                uint32_t a;
            };
        }
        namespace B {
            struct C {
                uint32_t a;
                uint32_t daft(A::Bob a) const { return a.a; }
            };
        }
    "};
    let rs = quote! {
        let a = ffi::A::Bob { a: 12 };
        let b = ffi::B::C { a: 12 };
        assert_eq!(b.daft(a), 12);
    };
    run_test("", hdr, rs, &[], &["A::Bob", "B::C"]);
}

#[test]
fn test_foreign_ns_meth_arg_nonpod() {
    let hdr = indoc! {"
        #include <cstdint>
        #include <memory>
        namespace A {
            struct Bob {
                uint32_t a;
                Bob(uint32_t _a) :a(_a) {}
            };
        }
        namespace B {
            struct C {
                uint32_t a;
                uint32_t daft(A::Bob a) const { return a.a; }
            };
        }
    "};
    let rs = quote! {
        let a = ffi::A::Bob::make_unique(12);
        let b = ffi::B::C { a: 12 };
        assert_eq!(b.daft(a), 12);
    };
    run_test("", hdr, rs, &["A::Bob"], &["B::C"]);
}

#[test]
fn test_foreign_ns_cons_arg_pod() {
    let hdr = indoc! {"
        #include <cstdint>
        #include <memory>
        namespace A {
            struct Bob {
                uint32_t a;
            };
        }
        namespace B {
            struct C {
                uint32_t a;
                C(const A::Bob& input) : a(input.a) {}
            };
        }
    "};
    let rs = quote! {
        let a = ffi::A::Bob { a: 12 };
        let b = ffi::B::C::make_unique(&a);
        assert_eq!(b.as_ref().unwrap().a, 12);
    };
    run_test("", hdr, rs, &[], &["B::C", "A::Bob"]);
}

#[test]
fn test_foreign_ns_cons_arg_nonpod() {
    let hdr = indoc! {"
        #include <cstdint>
        #include <memory>
        namespace A {
            struct Bob {
                Bob(uint32_t _a) :a(_a) {}
                uint32_t a;
            };
        }
        namespace B {
            struct C {
                uint32_t a;
                C(const A::Bob& input) : a(input.a) {}
            };
        }
    "};
    let rs = quote! {
        let a = ffi::A::Bob::make_unique(12);
        let b = ffi::B::C::make_unique(&a);
        assert_eq!(b.as_ref().unwrap().a, 12);
    };
    run_test("", hdr, rs, &["A::Bob"], &["B::C"]);
}

#[test]
fn test_foreign_ns_func_ret_pod() {
    let hdr = indoc! {"
        #include <cstdint>
        #include <memory>
        namespace A {
            struct Bob {
                uint32_t a;
            };
        }
        namespace B {
            inline A::Bob daft() { A::Bob bob; bob.a = 12; return bob; }
        }
    "};
    let rs = quote! {
        assert_eq!(ffi::B::daft().a, 12);
    };
    run_test("", hdr, rs, &["B::daft"], &["A::Bob"]);
}

#[test]
fn test_foreign_ns_func_ret_nonpod() {
    let hdr = indoc! {"
        #include <cstdint>
        #include <memory>
        namespace A {
            struct Bob {
                uint32_t a;
            };
        }
        namespace B {
            inline A::Bob daft() { A::Bob bob; bob.a = 12; return bob; }
        }
    "};
    let rs = quote! {
        ffi::B::daft().as_ref().unwrap();
    };
    run_test("", hdr, rs, &["B::daft", "A::Bob"], &[]);
}

#[test]
fn test_foreign_ns_meth_ret_pod() {
    let hdr = indoc! {"
        #include <cstdint>
        #include <memory>
        namespace A {
            struct Bob {
                uint32_t a;
            };
        }
        namespace B {
            struct C {
                uint32_t a;
                A::Bob daft() const { A::Bob bob; bob.a = 12; return bob; }
            };
        }
    "};
    let rs = quote! {
        let b = ffi::B::C { a: 12 };
        assert_eq!(b.daft().a, 12);
    };
    run_test("", hdr, rs, &[], &["A::Bob", "B::C"]);
}

#[test]
fn test_foreign_ns_meth_ret_nonpod() {
    let hdr = indoc! {"
        #include <cstdint>
        #include <memory>
        namespace A {
            struct Bob {
                uint32_t a;
            };
        }
        namespace B {
            struct C {
                uint32_t a;
                A::Bob daft() const { A::Bob bob; bob.a = 12; return bob; }
            };
        }
    "};
    let rs = quote! {
        let b = ffi::B::C { a: 14 };
        b.daft().as_ref().unwrap();
    };
    run_test("", hdr, rs, &["A::Bob"], &["B::C"]);
}

#[test]
fn test_root_ns_func_arg_pod() {
    let hdr = indoc! {"
        #include <cstdint>
        #include <memory>
        struct Bob {
            uint32_t a;
        };
        namespace B {
            inline uint32_t daft(Bob a) { return a.a; }
        }
    "};
    let rs = quote! {
        let a = ffi::Bob { a: 12 };
        assert_eq!(ffi::B::daft(a), 12);
    };
    run_test("", hdr, rs, &["B::daft"], &["Bob"]);
}

#[test]
fn test_root_ns_func_arg_nonpod() {
    let hdr = indoc! {"
        #include <cstdint>
        #include <memory>
        struct Bob {
            uint32_t a;
            Bob(uint32_t _a) :a(_a) {}
        };
        namespace B {
            inline uint32_t daft(Bob a) { return a.a; }
        }
    "};
    let rs = quote! {
        let a = ffi::Bob::make_unique(12);
        assert_eq!(ffi::B::daft(a), 12);
    };
    run_test("", hdr, rs, &["B::daft", "Bob"], &[]);
}

#[test]
fn test_root_ns_meth_arg_pod() {
    let hdr = indoc! {"
        #include <cstdint>
        #include <memory>
        struct Bob {
            uint32_t a;
        };
        namespace B {
            struct C {
                uint32_t a;
                uint32_t daft(Bob a) const { return a.a; }
            };
        }
    "};
    let rs = quote! {
        let a = ffi::Bob { a: 12 };
        let b = ffi::B::C { a: 12 };
        assert_eq!(b.daft(a), 12);
    };
    run_test("", hdr, rs, &[], &["Bob", "B::C"]);
}

#[test]
fn test_root_ns_meth_arg_nonpod() {
    let hdr = indoc! {"
        #include <cstdint>
        #include <memory>
        struct Bob {
            uint32_t a;
            Bob(uint32_t _a) :a(_a) {}
        };
        namespace B {
            struct C {
                uint32_t a;
                uint32_t daft(Bob a) const { return a.a; }
            };
        }
    "};
    let rs = quote! {
        let a = ffi::Bob::make_unique(12);
        let b = ffi::B::C { a: 12 };
        assert_eq!(b.daft(a), 12);
    };
    run_test("", hdr, rs, &["Bob"], &["B::C"]);
}

#[test]
fn test_root_ns_cons_arg_pod() {
    let hdr = indoc! {"
        #include <cstdint>
        #include <memory>
        struct Bob {
            uint32_t a;
        };
        namespace B {
            struct C {
                uint32_t a;
                C(const Bob& input) : a(input.a) {}
            };
        }
    "};
    let rs = quote! {
        let a = ffi::Bob { a: 12 };
        let b = ffi::B::C::make_unique(&a);
        assert_eq!(b.as_ref().unwrap().a, 12);
    };
    run_test("", hdr, rs, &[], &["B::C", "Bob"]);
}

#[test]
fn test_root_ns_cons_arg_nonpod() {
    let hdr = indoc! {"
        #include <cstdint>
        #include <memory>
        struct Bob {
            Bob(uint32_t _a) :a(_a) {}
            uint32_t a;
        };
        namespace B {
            struct C {
                uint32_t a;
                C(const Bob& input) : a(input.a) {}
            };
        }
    "};
    let rs = quote! {
        let a = ffi::Bob::make_unique(12);
        let b = ffi::B::C::make_unique(&a);
        assert_eq!(b.as_ref().unwrap().a, 12);
    };
    run_test("", hdr, rs, &["Bob"], &["B::C"]);
}

#[test]
fn test_root_ns_func_ret_pod() {
    let hdr = indoc! {"
        #include <cstdint>
        #include <memory>
        struct Bob {
            uint32_t a;
        };
        namespace B {
            inline Bob daft() { Bob bob; bob.a = 12; return bob; }
        }
    "};
    let rs = quote! {
        assert_eq!(ffi::B::daft().a, 12);
    };
    run_test("", hdr, rs, &["B::daft"], &["Bob"]);
}

#[test]
fn test_root_ns_func_ret_nonpod() {
    let hdr = indoc! {"
        #include <cstdint>
        #include <memory>
        struct Bob {
            uint32_t a;
        };
        namespace B {
            inline Bob daft() { Bob bob; bob.a = 12; return bob; }
        }
    "};
    let rs = quote! {
        ffi::B::daft().as_ref().unwrap();
    };
    run_test("", hdr, rs, &["B::daft", "Bob"], &[]);
}

#[test]
fn test_root_ns_meth_ret_pod() {
    let hdr = indoc! {"
        #include <cstdint>
        #include <memory>
        struct Bob {
            uint32_t a;
        };
        namespace B {
            struct C {
                uint32_t a;
                Bob daft() const { Bob bob; bob.a = 12; return bob; }
            };
        }
    "};
    let rs = quote! {
        let b = ffi::B::C { a: 12 };
        assert_eq!(b.daft().a, 12);
    };
    run_test("", hdr, rs, &[], &["Bob", "B::C"]);
}

#[test]
fn test_root_ns_meth_ret_nonpod() {
    let hdr = indoc! {"
        #include <cstdint>
        #include <memory>
        struct Bob {
            uint32_t a;
        };
        namespace B {
            struct C {
                uint32_t a;
                Bob daft() const { Bob bob; bob.a = 12; return bob; }
            };
        }
    "};
    let rs = quote! {
        let b = ffi::B::C { a: 12 };
        b.daft().as_ref().unwrap();
    };
    run_test("", hdr, rs, &["Bob"], &["B::C"]);
}

#[test]
fn test_forward_declaration() {
    let hdr = indoc! {"
        #include <cstdint>
        #include <memory>
        struct A;
        struct B {
            B() {}
            uint32_t a;
            void daft(const A&) const {}
            void daft2(std::unique_ptr<A>) const {}
            static B daft3(const A&) { B b; return b; }
        };
        A* get_a();
        void delete_a(A*);
    "};
    let cpp = indoc! {"
        struct A {
            uint32_t a;
        };
        A* get_a() {
            return new A();
        }
        void delete_a(A* a) {
            delete a;
        }
    "};
    let rs = quote! {
        let b = ffi::B::make_unique();
        let a = ffi::get_a();
        b.daft(unsafe { a.as_ref().unwrap() });
        unsafe { ffi::delete_a(a) };
    };
    run_test(cpp, hdr, rs, &["B", "get_a", "delete_a"], &[]);
}

#[test]
fn test_ulong() {
    let hdr = indoc! {"
    inline unsigned long daft(unsigned long a) { return a; }
    "};
    let rs = quote! {
        assert_eq!(ffi::daft(autocxx::c_ulong(34)), autocxx::c_ulong(34));
    };
    run_test("", hdr, rs, &["daft"], &[]);
}

#[test]
fn test_typedef_to_ulong() {
    let hdr = indoc! {"
        #include <cstddef>
        inline size_t daft(size_t a) { return a; }
    "};
    let rs = quote! {
        assert_eq!(ffi::daft(autocxx::c_ulong(34)), autocxx::c_ulong(34));
    };
    run_test("", hdr, rs, &["daft"], &[]);
}

#[test]
fn test_generate_typedef_to_ulong() {
    let hdr = indoc! {"
        #include <cstdint>
        typedef uint32_t fish_t;
    "};
    let rs = quote! {
        let _: ffi::fish_t;
    };
    run_test("", hdr, rs, &[], &["fish_t"]);
}

#[test]
fn test_ulong_method() {
    let hdr = indoc! {"
    class A {
        public:
        A() {};
        unsigned long daft(unsigned long a) const { return a; }
    };
    "};
    let rs = quote! {
        let a = ffi::A::make_unique();
        assert_eq!(a.as_ref().unwrap().daft(autocxx::c_ulong(34)), autocxx::c_ulong(34));
    };
    run_test("", hdr, rs, &["A"], &[]);
}

#[test]
fn test_ulong_wrapped_method() {
    let hdr = indoc! {"
    #include <cstdint>
    struct B {
        B() {};
        uint32_t a;
    };
    class A {
        public:
        A() {};
        unsigned long daft(unsigned long a, B) const { return a; }
    };
    "};
    let rs = quote! {
        let b = ffi::B::make_unique();
        let a = ffi::A::make_unique();
        assert_eq!(a.as_ref().unwrap().daft(autocxx::c_ulong(34), b), autocxx::c_ulong(34));
    };
    run_test("", hdr, rs, &["A", "B"], &[]);
}

#[test]
fn test_reserved_name() {
    let hdr = indoc! {"
        #include <cstdint>
        inline uint32_t async(uint32_t a) { return a; }
    "};
    let rs = quote! {
        assert_eq!(ffi::async_(34), 34);
    };
    run_test("", hdr, rs, &["async_"], &[]);
}

#[test]
fn test_nested_type() {
    // Test that we can import APIs that use nested types.
    // As a regression test, we also test that the nested type `A::B` doesn't conflict with the
    // top-level type `B`. This used to cause compile errors.
    let hdr = indoc! {"
        struct A {
            A() {}
            struct B {
                B() {}
            };
            enum C {};
            using D = int;
        };
        struct B {
            B() {}
            void method_on_top_level_type() const {}
        };
        void take_A_B(A::B);
        void take_A_C(A::C);
        void take_A_D(A::D);
    "};
    let rs = quote! {
        let _ = ffi::A::make_unique();
        let b = ffi::B::make_unique();
        b.as_ref().unwrap().method_on_top_level_type();
    };
    run_test("", hdr, rs, &["A", "B", "take_A_B", "take_A_C"], &[]);
}

#[test]
fn test_nested_type_in_namespace() {
    // Test that we can import APIs that use nested types in a namespace.
    // We can't make this part of the previous test as autocxx drops the
    // namespace, so `A::B` and `N::A::B` would be imported as the same
    // type.
    let hdr = indoc! {"
        namespace N {
            struct A {
                A() {}
                struct B {
                    B() {}
                };
            };
        };
        void take_A_B(N::A::B);
    "};
    let rs = quote! {};
    run_test("", hdr, rs, &["take_A_B"], &[]);
}

#[test]
fn test_nested_enum_in_namespace() {
    let hdr = indoc! {"
        namespace N {
            struct A {
                A() {}
                enum B {
                    C,
                    D,
                };
            };
        };
        void take_A_B(N::A::B);
    "};
    let rs = quote! {};
    run_test("", hdr, rs, &["take_A_B"], &[]);
}

#[test]
fn test_abstract_nested_type() {
    let hdr = indoc! {"
        namespace N {
            class A {
            public:
                A() {}
                class B {
                private:
                    B() {}
                public:
                    virtual ~B() {}
                    virtual void Foo() = 0;
                };
            };
        };
        void take_A_B(const N::A::B&);
    "};
    let rs = quote! {};
    run_test("", hdr, rs, &["take_A_B", "N::A_B"], &[]);
}

#[test]
fn test_nested_type_constructor() {
    let hdr = indoc! {"
        #include <string>
        class A {
        public:
            class B {
            public:
                B(const std::string&) {}
                int b;
            };
            int a;
        };
    "};
    let rs = quote! {
        ffi::A_B::make_unique(&ffi::make_string("Hello"));
    };
    run_test("", hdr, rs, &["A_B"], &[]);
}

#[test]
fn test_generic_type() {
    let hdr = indoc! {"
        #include <cstdint>
        #include <string>
        template<typename TY>
        struct Container {
            Container(TY a_) : a(a_) {}
            TY a;
        };
        struct Secondary {
            Secondary() {}
            void take_a(const Container<char>) const {}
            void take_b(const Container<uint16_t>) const {}
            uint16_t take_c(std::string a) const { return 10 + a.size(); }
        };
    "};
    let rs = quote! {
        use ffi::ToCppString;
        let item = ffi::Secondary::make_unique();
        assert_eq!(item.take_c("hello".into_cpp()), 15)
    };
    run_test("", hdr, rs, &["Secondary"], &[]);
}

#[test]
fn test_cycle_generic_type() {
    let hdr = indoc! {"
        #include <cstdint>
        template<typename TY>
        struct Container {
            Container(TY a_) : a(a_) {}
            TY a;
        };
        inline Container<char> make_thingy() {
            Container<char> a('a');
            return a;
        }
        typedef Container<char> Concrete;
        inline uint32_t take_thingy(Concrete a) {
            return a.a;
        }
    "};
    let rs = quote! {
        assert_eq!(ffi::take_thingy(ffi::make_thingy()), 'a' as u32)
    };
    run_test("", hdr, rs, &["take_thingy", "make_thingy"], &[]);
}

#[test]
fn test_virtual_fns() {
    let hdr = indoc! {"
        #include <cstdint>
        class A {
        public:
            A(uint32_t num) : b(num) {}
            virtual uint32_t foo(uint32_t a) { return a+1; };
            virtual ~A() {}
            uint32_t b;
        };
        class B: public A {
        public:
            B() : A(3), c(4) {}
            virtual uint32_t foo(uint32_t a) { return a+2; };
            uint32_t c;
        };
    "};
    let rs = quote! {
        let mut a = ffi::A::make_unique(12);
        assert_eq!(a.pin_mut().foo(2), 3);
        let mut b = ffi::B::make_unique();
        assert_eq!(b.pin_mut().foo(2), 4);
    };
    run_test("", hdr, rs, &["A", "B"], &[]);
}

#[test]
fn test_const_virtual_fns() {
    let hdr = indoc! {"
        #include <cstdint>
        class A {
        public:
            A(uint32_t num) : b(num) {}
            virtual uint32_t foo(uint32_t a) const { return a+1; };
            virtual ~A() {}
            uint32_t b;
        };
        class B: public A {
        public:
            B() : A(3), c(4) {}
            virtual uint32_t foo(uint32_t a) const { return a+2; };
            uint32_t c;
        };
    "};
    let rs = quote! {
        let a = ffi::A::make_unique(12);
        assert_eq!(a.foo(2), 3);
        let b = ffi::B::make_unique();
        assert_eq!(b.foo(2), 4);
    };
    run_test("", hdr, rs, &["A", "B"], &[]);
}

#[test]
#[ignore] // https://github.com/google/autocxx/issues/197
fn test_virtual_fns_inheritance() {
    let hdr = indoc! {"
        #include <cstdint>
        class A {
        public:
            A(uint32_t num) : b(num) {}
            virtual uint32_t foo(uint32_t a) { return a+1; };
            virtual ~A() {}
            uint32_t b;
        };
        class B: public A {
        public:
            B() : A(3), c(4) {}
            uint32_t c;
        };
    "};
    let rs = quote! {
        let mut b = ffi::B::make_unique();
        assert_eq!(b.pin_mut().foo(2), 3);
    };
    run_test("", hdr, rs, &["B"], &[]);
}

#[test]
fn test_vector_cycle_up() {
    let hdr = indoc! {"
        #include <cstdint>
        #include <vector>
        #include <memory>
        struct A {
            uint32_t a;
        };
        inline uint32_t take_vec(std::unique_ptr<std::vector<A>> many_as) {
            return many_as->size();
        }
        inline std::unique_ptr<std::vector<A>> get_vec() {
            auto items = std::make_unique<std::vector<A>>();
            items->push_back(A { 3 });
            items->push_back(A { 4 });
            return items;
        }
    "};
    let rs = quote! {
        let v = ffi::get_vec();
        assert_eq!(v.as_ref().unwrap().is_empty(), false);
        assert_eq!(ffi::take_vec(v), 2);
    };
    run_test("", hdr, rs, &["take_vec", "get_vec"], &[]);
}

#[test]
fn test_vector_cycle_bare() {
    let hdr = indoc! {"
        #include <cstdint>
        #include <vector>
        struct A {
            uint32_t a;
        };
        inline uint32_t take_vec(std::vector<A> many_as) {
            return many_as.size();
        }
        inline std::vector<A> get_vec() {
            std::vector<A> items;
            items.push_back(A { 3 });
            items.push_back(A { 4 });
            return items;
        }
    "};
    let rs = quote! {
        assert_eq!(ffi::take_vec(ffi::get_vec()), 2);
    };
    run_test("", hdr, rs, &["take_vec", "get_vec"], &[]);
}

#[test]
fn test_typedef_to_std() {
    let hdr = indoc! {"
        #include <string>
        typedef std::string my_string;
        inline uint32_t take_str(my_string a) {
            return a.size();
        }
    "};
    let rs = quote! {
        use ffi::ToCppString;
        assert_eq!(ffi::take_str("hello".into_cpp()), 5);
    };
    run_test("", hdr, rs, &["take_str"], &[]);
}

#[test]
fn test_typedef_to_up_in_fn_call() {
    let hdr = indoc! {"
        #include <string>
        #include <memory>
        typedef std::unique_ptr<std::string> my_string;
        inline uint32_t take_str(my_string a) {
            return a->size();
        }
    "};
    let rs = quote! {
        use ffi::ToCppString;
        assert_eq!(ffi::take_str("hello".into_cpp()), 5);
    };
    run_test("", hdr, rs, &["take_str"], &[]);
}

#[test]
fn test_typedef_in_pod_struct() {
    let hdr = indoc! {"
        #include <string>
        typedef uint32_t my_int;
        struct A {
            my_int a;
        };
        inline uint32_t take_a(A a) {
            return a.a;
        }
    "};
    let rs = quote! {
        let a = ffi::A {
            a: 32,
        };
        assert_eq!(ffi::take_a(a), 32);
    };
    run_test("", hdr, rs, &["take_a"], &["A"]);
}

#[test]
fn test_cint_in_pod_struct() {
    let hdr = indoc! {"
        #include <string>
        struct A {
            int a;
        };
        inline uint32_t take_a(A a) {
            return a.a;
        }
    "};
    let rs = quote! {
        let a = ffi::A {
            a: 32,
        };
        assert_eq!(ffi::take_a(a), 32);
    };
    run_test("", hdr, rs, &["take_a"], &["A"]);
}

#[test]
fn test_typedef_to_std_in_struct() {
    let hdr = indoc! {"
        #include <string>
        typedef std::string my_string;
        struct A {
            my_string a;
        };
        inline A make_a(std::string b) {
            A bob;
            bob.a = b;
            return bob;
        }
        inline uint32_t take_a(A a) {
            return a.a.size();
        }
    "};
    let rs = quote! {
        use ffi::ToCppString;
        assert_eq!(ffi::take_a(ffi::make_a("hello".into_cpp())), 5);
    };
    run_test("", hdr, rs, &["make_a", "take_a"], &[]);
}

#[test]
fn test_typedef_to_up_in_struct() {
    let hdr = indoc! {"
        #include <string>
        #include <memory>
        typedef std::unique_ptr<std::string> my_string;
        struct A {
            my_string a;
        };
        inline A make_a(std::string b) {
            A bob;
            bob.a = std::make_unique<std::string>(b);
            return bob;
        }
        inline uint32_t take_a(A a) {
            return a.a->size();
        }
    "};
    let rs = quote! {
        use ffi::ToCppString;
        assert_eq!(ffi::take_a(ffi::make_a("hello".into_cpp())), 5);
    };
    run_test("", hdr, rs, &["make_a", "take_a"], &[]);
}

#[test]
fn test_float() {
    let hdr = indoc! {"
    inline float daft(float a) { return a; }
    "};
    let rs = quote! {
        assert_eq!(ffi::daft(34.0f32), 34.0f32);
    };
    run_test("", hdr, rs, &["daft"], &[]);
}

#[test]
fn test_double() {
    let hdr = indoc! {"
    inline double daft(double a) { return a; }
    "};
    let rs = quote! {
        assert_eq!(ffi::daft(34.0f64), 34.0f64);
    };
    run_test("", hdr, rs, &["daft"], &[]);
}

#[test]
fn test_issues_217_222() {
    let hdr = indoc! {"
    #include <string>
    #include <cstdint>
    #include <cstddef>

    template <typename STRING_TYPE> class BasicStringPiece {
        public:
         typedef size_t size_type;
         typedef typename STRING_TYPE::traits_type traits_type;
         typedef typename STRING_TYPE::value_type value_type;
         typedef const value_type* pointer;
         typedef const value_type& reference;
         typedef const value_type& const_reference;
         typedef ptrdiff_t difference_type;
         typedef const value_type* const_iterator;
         typedef std::reverse_iterator<const_iterator> const_reverse_iterator;
         static const size_type npos;
    };

    template<typename CHAR>
    class Replacements {
     public:
      Replacements() {
      }
      void SetScheme(const CHAR*) {
      }
      uint16_t a;
    };

    struct Component {
        uint16_t a;
    };

    template <typename STR>
    class StringPieceReplacements : public Replacements<typename STR::value_type> {
        private:
         using CharT = typename STR::value_type;
         using StringPieceT = BasicStringPiece<STR>;
         using ParentT = Replacements<CharT>;
         using SetterFun = void (ParentT::*)(const CharT*, const Component&);
         void SetImpl(SetterFun, StringPieceT) {
        }
        public:
        void SetSchemeStr(const CharT* str) { SetImpl(&ParentT::SetScheme, str); }
    };

    class GURL {
        public:
        typedef StringPieceReplacements<std::string> UrlReplacements;
        GURL() {}
        GURL ReplaceComponents(const Replacements<char>&) const {
            return GURL();
        }
        uint16_t a;
    };
    "};
    let rs = quote! {
        ffi::GURL::make_unique();
    };
    // The block! directives here are to avoid running into
    // https://github.com/rust-lang/rust-bindgen/pull/1975
    run_test_ex(
        "",
        hdr,
        rs,
        quote! { generate!("GURL") block!("StringPiece") block!("Replacements") },
        None,
        None,
        None,
    );
}

#[test]
#[ignore] // https://github.com/rust-lang/rust-bindgen/pull/1975, https://github.com/google/autocxx/issues/106
fn test_dependent_qualified_type() {
    let hdr = indoc! {"
    #include <stddef.h>
    struct MyString {
        typedef char value_type;
    };
    template<typename T> struct MyStringView {
        typedef typename T::value_type view_value_type;
        const view_value_type* start;
        size_t length;
    };
    const char* HELLO = \"hello\";
    inline MyStringView<MyString> make_string_view() {
        MyStringView<MyString> r;
        r.start = HELLO;
        r.length = 2;
        return r;
    }
    inline size_t take_string_view(const MyStringView<MyString>& bit) {
        return bit.length;
    }
    "};
    let rs = quote! {
        let sv = ffi::make_string_view();
        assert_eq!(ffi::take_string_view(sv.as_ref().unwrap()), 2);
    };
    run_test("", hdr, rs, &["take_string_view", "make_string_view"], &[]);
}

#[test]
fn test_simple_dependent_qualified_type() {
    // bindgen seems to cope with this case just fine
    let hdr = indoc! {"
    #include <stddef.h>
    #include <stdint.h>
    struct MyString {
        typedef char value_type;
    };
    template<typename T> struct MyStringView {
        typedef typename T::value_type view_value_type;
        const view_value_type* start;
        size_t length;
    };
    typedef MyStringView<MyString>::view_value_type MyChar;
    inline MyChar make_char() {
        return 'a';
    }
    inline uint32_t take_char(MyChar c) {
        return static_cast<unsigned char>(c);
    }
    "};
    let rs = quote! {
        let c = ffi::make_char();
        assert_eq!(ffi::take_char(c), 97);
    };
    run_test("", hdr, rs, &["make_char", "take_char"], &[]);
}

#[test]
fn test_ignore_dependent_qualified_type() {
    let hdr = indoc! {"
    #include <stddef.h>
    struct MyString {
        typedef char value_type;
    };
    template<typename T> struct MyStringView {
        typedef typename T::value_type view_value_type;
        const view_value_type* start;
        size_t length;
    };
    MyStringView<MyString> make_string_view();
    struct B {
        B() {}
        inline size_t take_string_view(const MyStringView<MyString> bit) {
            return bit.length;
        }
    };
    "};
    let cpp = indoc! {"
    const char* HELLO = \"hello\";
    MyStringView<MyString> make_string_view() {
        MyStringView<MyString> r;
        r.start = HELLO;
        r.length = 2;
        return r;
    }
    "};
    let rs = quote! {
        ffi::B::make_unique();
    };
    run_test(cpp, hdr, rs, &["B"], &[]);
}

#[test]
fn test_ignore_dependent_qualified_type_reference() {
    let hdr = indoc! {"
    #include <stddef.h>
    struct MyString {
        typedef char value_type;
    };
    template<typename T> struct MyStringView {
        typedef typename T::value_type view_value_type;
        const view_value_type* start;
        size_t length;
    };
    MyStringView<MyString> make_string_view();
    struct B {
        B() {}
        inline size_t take_string_view(const MyStringView<MyString>& bit) {
            return bit.length;
        }
    };
    "};
    let cpp = indoc! {"
    const char* HELLO = \"hello\";
    MyStringView<MyString> make_string_view() {
        MyStringView<MyString> r;
        r.start = HELLO;
        r.length = 2;
        return r;
    }
    "};
    let rs = quote! {
        ffi::B::make_unique();
    };
    run_test(cpp, hdr, rs, &["B"], &[]);
}

#[test]
fn test_specialization() {
    let hdr = indoc! {"
    #include <stddef.h>
    #include <stdint.h>
    #include <string>
    #include <type_traits>

    template <typename T, bool = std::is_trivially_destructible<T>::value>
    struct OptionalStorageBase {
        T value_;
    };

    template <typename T,
    bool = std::is_trivially_copy_constructible<T>::value,
    bool = std::is_trivially_move_constructible<T>::value>
    struct OptionalStorage : OptionalStorageBase<T> {};

    template <typename T>
    struct OptionalStorage<T,
                       true /* trivially copy constructible */,
                       false /* trivially move constructible */>
    : OptionalStorageBase<T> {
    };

    template <typename T>
    struct OptionalStorage<T,
                       false /* trivially copy constructible */,
                       true /* trivially move constructible */>
    : OptionalStorageBase<T> {
    };

    template <typename T>
    struct OptionalStorage<T,
                       true /* trivially copy constructible */,
                       true /* trivially move constructible */>
    : OptionalStorageBase<T> {
    };

    template <typename T>
    class OptionalBase {
    private:
        OptionalStorage<T> storage_;
    };

    template <typename T>
    class Optional : public OptionalBase<T> {

    };

    struct B {
        B() {}
        void take_optional(Optional<std::string>) {}
        uint32_t a;
    };
    "};
    let rs = quote! {
        ffi::B::make_unique();
    };
    run_test("", hdr, rs, &["B"], &[]);
}

#[test]
fn test_private_constructor_make_unique() {
    let hdr = indoc! {"
    #include <stdint.h>
    struct A {
    private:
        A() {};
    public:
        uint32_t a;
    };
    "};
    let rs = quote! {};
    run_test("", hdr, rs, &["A"], &[]);
}

#[test]
#[ignore] // https://github.com/google/autocxx/issues/266
fn test_take_array() {
    let hdr = indoc! {"
    #include <cstdint>
    uint32_t take_array(const uint32_t a[4]) {
        return a[0] + a[2];
    }
    "};
    let rs = quote! {
        let c: [u32; 4usize] = [ 10, 20, 30, 40 ];
        let c = c as *const [_];
        assert_eq!(ffi::take_array(&c), 40);
    };
    run_test("", hdr, rs, &["take_array"], &[]);
}

#[test]
fn test_union_ignored() {
    let hdr = indoc! {"
    #include <cstdint>
    union A {
        uint32_t a;
        float b;
    };
    struct B {
        B() :a(1) {}
        uint32_t take_union(A) const {
            return 3;
        }
        uint32_t get_a() const { return 2; }
        uint32_t a;
    };
    "};
    let rs = quote! {
        let b = ffi::B::make_unique();
        assert_eq!(b.get_a(), 2);
    };
    run_test("", hdr, rs, &["B"], &[]);
}

#[test]
fn test_double_underscores_ignored() {
    let hdr = indoc! {"
    #include <cstdint>
    struct __FOO {
        uint32_t a;
    };
    struct B {
        B() :a(1) {}
        uint32_t take_foo(__FOO a) const {
            return 3;
        }
        void do__something() const { }
        uint32_t get_a() const { return 2; }
        uint32_t a;
    };
    "};
    let rs = quote! {
        let b = ffi::B::make_unique();
        assert_eq!(b.get_a(), 2);
    };
    run_test("", hdr, rs, &["B"], &[]);
}

#[test]
fn test_double_underscore_typedef_ignored() {
    let hdr = indoc! {"
    #include <cstdint>
    typedef int __int32_t;
    typedef __int32_t __darwin_pid_t;
    typedef __darwin_pid_t pid_t;
    struct B {
        B() :a(1) {}
        uint32_t take_foo(pid_t) const {
            return 3;
        }
        uint32_t get_a() const { return 2; }
        uint32_t a;
    };
    "};
    let rs = quote! {
        let b = ffi::B::make_unique();
        assert_eq!(b.get_a(), 2);
    };
    run_test("", hdr, rs, &["B"], &[]);
}

#[test]
fn test_double_underscores_fn_namespace() {
    let hdr = indoc! {"
    namespace __B {
        inline void a() {}
    };
    "};
    run_test_ex(
        "",
        hdr,
        quote! {},
        quote! { generate_all!() },
        None,
        None,
        None,
    );
}

#[test]
fn test_typedef_to_ptr_is_marked_unsafe() {
    let hdr = indoc! {"
    struct _xlocalefoo; /* forward reference */
    typedef struct _xlocalefoo * locale_tfoo;
    extern \"C\" {
        locale_tfoo duplocalefoo(locale_tfoo);
    }
    "};
    let rs = quote! {};
    run_test("", hdr, rs, &["duplocalefoo"], &[]);
}

#[test]
fn test_issue_264() {
    let hdr = indoc! {"
    namespace a {
        typedef int b;
        inline namespace c {}
        template <typename> class aa;
        namespace c {
        template <typename d, typename = d, typename = aa<d>> class e;
        }
        typedef e<char> f;
        template <typename g, typename, template <typename> typename> struct h {
          using i = g;
        };
        template <typename g, template <typename> class k> using j = h<g, void, k>;
        template <typename g, template <typename> class k>
        using m = typename j<g, k>::i;
        template <typename> struct l { typedef b ab; };
        template <typename p> class aa {
        public:
          typedef p n;
        };
        struct r {
          template <typename p> using o = typename p::c;
        };
        template <typename ad> struct u : r {
          typedef typename ad::n n;
          using ae = m<n, o>;
          template <typename af, typename> struct v { using i = typename l<f>::ab; };
          using ab = typename v<ad, ae>::i;
        };
        } // namespace a
        namespace q {
        template <typename ad> struct w : a::u<ad> {};
        } // namespace q
        namespace a {
        namespace c {
        template <typename, typename, typename ad> class e {
          typedef q::w<ad> s;
        public:
          typedef typename s::ab ab;
        };
        } // namespace c
        } // namespace a
        namespace ag {
        namespace ah {
        typedef a::f::ab t;
        class ai {
          t aj;
        };
        class al;
        namespace am {
        class an {
        public:
          void ao(ai);
        };
        } // namespace am
        class ap {
        public:
          al aq();
        };
        class ar {
          am::an as;
        };
        class al {
          ar at;
        };
        struct au {
          ap av;
        };
        } // namespace ah
        } // namespace ag
        namespace operations_research {
        class aw {
          ag::ah::au ax;
        };
        class Solver {
          aw ay;
        };
        } // namespace operations_research
    "};
    let rs = quote! {};
    run_test("", hdr, rs, &["operations_research::Solver"], &[]);
}

#[test]
fn test_unexpected_use() {
    // https://github.com/google/autocxx/issues/303
    let hdr = indoc! {"
        typedef int a;
        namespace b {
        namespace c {
        enum d : a;
        }
        } // namespace b
        namespace {
        using d = b::c::d;
        }
        namespace content {
        class RenderFrameHost {
        public:
            RenderFrameHost() {}
        d e;
        };
        } // namespace content
        "};
    let rs = quote! {
        let _ = ffi::content::RenderFrameHost::make_unique();
    };
    run_test("", hdr, rs, &["content::RenderFrameHost"], &[]);
}

#[test]
fn test_get_pure_virtual() {
    let hdr = indoc! {"
        #include <cstdint>
        class A {
        public:
            virtual uint32_t get_val() const = 0;
        };
        class B : public A {
        public:
            virtual uint32_t get_val() const { return 3; }
        };
        const B b;
        inline const A* get_a() { return &b; };
    "};
    let rs = quote! {
        let a = ffi::get_a();
        let a_ref = unsafe { a.as_ref() }.unwrap();
        assert_eq!(a_ref.get_val(), 3);
    };
    run_test("", hdr, rs, &["A", "get_a"], &[]);
}

#[test]
fn test_abstract_class_no_make_unique() {
    // We shouldn't generate a make_unique() for abstract classes.
    // The test is successful if the bindings compile, i.e. if autocxx doesn't
    // attempt to instantiate the class.
    let hdr = indoc! {"
        class A {
        public:
            A();
            virtual void foo() const = 0;
        };
    "};
    let rs = quote! {};
    run_test("", hdr, rs, &["A"], &[]);
}

#[test]
fn test_derived_abstract_class_no_make_unique() {
    let hdr = indoc! {"
        class A {
        public:
            A();
            virtual void foo() const = 0;
        };

        class B : public A {
        public:
            B();
        };
    "};
    let rs = quote! {};
    run_test("", hdr, rs, &["A", "B"], &[]);
}

#[test]
fn test_recursive_derived_abstract_class_no_make_unique() {
    let hdr = indoc! {"
        class A {
        public:
            A() {};
            virtual void foo() const = 0;
        };

        class B : public A {
        public:
            B() {};
        };

        class C : public B {
        public:
            C() {};
        };
    "};
    let rs = quote! {};
    run_test("", hdr, rs, &["A", "B", "C"], &[]);
}

#[test]
fn test_derived_abstract_class_with_no_allowlisting_no_make_unique() {
    let hdr = indoc! {"
        class A {
        public:
            A();
            virtual void foo() const = 0;
        };

        class B : public A {
        public:
            B();
        };
    "};
    let rs = quote! {};
    run_test("", hdr, rs, &["B"], &[]);
}

#[test]
fn test_vector_of_pointers() {
    // Just ensures the troublesome API is ignored
    let hdr = indoc! {"
        #include <vector>
        namespace operations_research {
        class a;
        class Solver {
        public:
          struct b c(std::vector<a *>);
        };
        class a {};
        } // namespace operations_research
    "};
    let rs = quote! {};
    run_test("", hdr, rs, &["operations_research::Solver"], &[]);
}

#[test]
fn test_pointer_to_pointer() {
    // Just ensures the troublesome API is ignored
    let hdr = indoc! {"
        namespace operations_research {
        class a;
        class Solver {
        public:
          struct b c(a **);
        };
        class a {};
        } // namespace operations_research
    "};
    let rs = quote! {};
    run_test("", hdr, rs, &["operations_research::Solver"], &[]);
}

#[test]
fn test_defines_effective() {
    let hdr = indoc! {"
        #include <cstdint>
        #ifdef FOO
        inline uint32_t a() { return 4; }
        #endif
    "};
    let rs = quote! {
        ffi::a();
    };
    run_test_ex(
        "",
        hdr,
        rs,
        quote! { generate!("a") },
        make_clang_arg_adder(&["-DFOO"]),
        None,
        None,
    );
}

#[test]
#[ignore] // https://github.com/google/autocxx/issues/227
fn test_function_pointer_template() {
    let hdr = indoc! {"
        typedef int a;
        namespace std {
        template <typename> class b;
        }
        typedef a c;
        namespace operations_research {
        class d;
        class Solver {
        public:
            typedef std::b<c()> IndexEvaluator3;
            d e(IndexEvaluator3);
        };
        class d {};
        } // namespace operations_research
    "};
    let rs = quote! {};
    run_test("", hdr, rs, &["operations_research::Solver"], &[]);
}

#[test]
fn test_cvoid() {
    let hdr = indoc! {"
        #include <memory>
        #include <cstdint>
        inline void* a() {
            return static_cast<void*>(new int(3));
        }
        inline uint32_t b(void* p) {
            int* p_int = static_cast<int*>(p);
            auto val = *p_int;
            delete p_int;
            return val;
        }
    "};
    let rs = quote! {
        let ptr = ffi::a();
        let res = unsafe { ffi::b(ptr) };
        assert_eq!(res, 3);
    };
    run_test("", hdr, rs, &["a", "b"], &[]);
}

#[test]
fn test_c_schar() {
    let hdr = indoc! {"
        inline signed char a() {
            return 8;
        }
    "};
    let rs = quote! {
        assert_eq!(ffi::a(), 8);
    };
    run_test("", hdr, rs, &["a"], &[]);
}

#[test]
fn test_c_uchar() {
    let hdr = indoc! {"
        inline unsigned char a() {
            return 8;
        }
    "};
    let rs = quote! {
        assert_eq!(ffi::a(), 8);
    };
    run_test("", hdr, rs, &["a"], &[]);
}

#[test]
fn test_c_ulonglong() {
    // We don't test all the different variable-length integer types which we populate.
    // If one works, they probably all do. Hopefully.
    let hdr = indoc! {"
        inline unsigned long long a() {
            return 8;
        }
    "};
    let rs = quote! {
        assert_eq!(ffi::a(), autocxx::c_ulonglong(8));
    };
    run_test("", hdr, rs, &["a"], &[]);
}

#[test]
fn test_string_transparent_function() {
    let hdr = indoc! {"
        #include <string>
        #include <cstdint>
        inline uint32_t take_string(std::string a) { return a.size(); }
    "};
    let rs = quote! {
        assert_eq!(ffi::take_string("hello"), 5);
    };
    run_test("", hdr, rs, &["take_string"], &[]);
}

#[test]
fn test_string_transparent_method() {
    let hdr = indoc! {"
        #include <string>
        #include <cstdint>
        struct A {
            A() {}
            inline uint32_t take_string(std::string a) const { return a.size(); }
        };
    "};
    let rs = quote! {
        let a = ffi::A::make_unique();
        assert_eq!(a.take_string("hello"), 5);
    };
    run_test("", hdr, rs, &["A"], &[]);
}

#[test]
fn test_string_transparent_static_method() {
    let hdr = indoc! {"
        #include <string>
        #include <cstdint>
        struct A {
            A() {}
            static inline uint32_t take_string(std::string a) { return a.size(); }
        };
    "};
    let rs = quote! {
        assert_eq!(ffi::A::take_string("hello"), 5);
    };
    run_test("", hdr, rs, &["A"], &[]);
}

#[test]
#[ignore] // https://github.com/google/autocxx/issues/490
fn test_issue_490() {
    let hdr = indoc! {"
        typedef int a;
        typedef long unsigned size_t;
        namespace std {
        namespace {
        using ::size_t;
        template <class b, b c> struct g { static const b value = c; };
        template <bool d> using e = g<bool, d>;
        typedef e<true> true_type;
        template <size_t, size_t> struct ag {};
        template <class b> typename b ::h move();
        template <class> class allocator;
        template <class> class vector;
        } // namespace
        } // namespace std
        void *operator new(size_t, void *);
        namespace std {
        namespace {
        template <class> struct iterator;
        template <class b, class> struct ay { using h = b *; };
        template <class b> struct bj { b bk; };
        template <class bm, class> class bn : bj<bm> {};
        template <class b, class i = b> class unique_ptr {
        typedef i bp;
        typedef typename ay<b, bp>::h bh;
        bn<bh, bp> bq;
        
        public:
        unique_ptr();
        unique_ptr(bh);
        bh get() const;
        bh release();
        };
        template <class = void> struct bt;
        } // namespace
        } // namespace std
        typedef a bv;
        namespace absl {
        template <typename ce> class cj {
        public:
        using bh = ce *;
        using iterator = bh;
        };
        namespace j {
        template <class ce> struct cp {
        using k = ce;
        using cq = std::bt<>;
        };
        template <class ce> using cr = typename cp<ce>::k;
        template <class ce> using cs = typename cp<ce>::cq;
        template <class, class, class, class> class ct {
        public:
        class iterator {};
        class cu {
            cu(iterator);
            iterator cv;
        };
        };
        template <typename> struct cw;
        } // namespace j
        template <class ce, class k = j::cr<ce>, class cq = j::cs<ce>,
                class cx = std::allocator<ce>>
        class cy : public j::ct<j::cw<ce>, k, cq, cx> {};
        } // namespace absl
        namespace cz {
        template <typename da> class db { std::ag<sizeof(a), alignof(da)> c; };
        } // namespace cz
        namespace spanner {
        class l;
        class ColumnList {
        public:
        typedef absl::cj<l>::iterator iterator;
        iterator begin();
        };
        class dd {
        union {
            cz::db<absl::cy<bv>::cu> e;
        };
        };
        class Row {
        public:
        bool f(dd);
        };
        } // namespace spanner
    "};
    let rs = quote! {};
    run_test("", hdr, rs, &["spanner::Row", "spanner::ColumnList"], &[]);
}

#[test]
#[ignore] // https://github.com/google/autocxx/issues/489
fn test_immovable_object() {
    let hdr = indoc! {"
        class A {
        public:
            A();
            A(A&&) = delete;
        };

        class B{
        public:
            B();
            B(const B&) = delete;
        };
    "};
    let rs = quote! {};
    run_test("", hdr, rs, &["A", "B"], &[]);
}

#[test]
fn test_type_called_type() {
    let hdr = indoc! {"
        namespace a {
            template<int _Len>
            struct b
            {
                union type
                {
                    unsigned char __data[_Len];
                    struct foo {
                        int a;
                    };
                };
            };
        }
        inline void take_type(a::b<4>::type) {}
    "};
    let rs = quote! {};
    run_test("", hdr, rs, &["take_type"], &[]);
}

#[test]
fn test_bridge_conflict_ty() {
    let hdr = indoc! {"
        namespace a {
            struct Key { int a; };
        }
        namespace b {
            struct Key { int a; };
        }
    "};
    let rs = quote! {};
    run_test("", hdr, rs, &["a::Key", "b::Key"], &[]);
}

#[test]
fn test_bridge_conflict_ty_fn() {
    let hdr = indoc! {"
        namespace a {
            struct Key { int a; };
        }
        namespace b {
            inline void Key() {}
        }
    "};
    let rs = quote! {};
    run_test("", hdr, rs, &["a::Key", "b::Key"], &[]);
}

#[test]
fn test_issue_506() {
    let hdr = indoc! {"
        namespace std {
            template <class, class> class am;
            typedef am<char, char> an;
        } // namespace std
        namespace be {
            class bf {
            virtual std::an bg() = 0;
            };
            class bh : bf {};
        } // namespace be
        namespace spanner {
            class Database;
            class Row {
            public:
            Row(be::bh *);
            };
        } // namespace spanner
    "};
    let rs = quote! {};
    run_test("", hdr, rs, &["spanner::Database", "spanner::Row"], &[]);
}

#[test]
fn test_error_generated_for_static_data() {
    let hdr = indoc! {"
        #include <cstdint>
        struct A {
            A() {}
            uint32_t a;
        };
        static A FOO = A();
    "};
    let rs = quote! {};
    run_test_ex(
        "",
        hdr,
        rs,
        quote! { generate!("FOO")},
        None,
        Some(make_error_finder("FOO")),
        None,
    );
}

#[test]
fn test_error_generated_for_array_dependent_function() {
    let hdr = indoc! {"
        #include <cstdint>
        #include <functional>
        inline void take_func(std::function<bool(const uint32_t number)>) {
        }
    "};
    let rs = quote! {};
    run_test_ex(
        "",
        hdr,
        rs,
        quote! { generate! ("take_func")},
        None,
        Some(make_error_finder("take_func")),
        None,
    );
}

#[test]
fn test_error_generated_for_array_dependent_method() {
    let hdr = indoc! {"
        #include <cstdint>
        #include <functional>
        struct A {
            void take_func(std::function<bool(const uint32_t number)>) {
            }
        };
    "};
    let rs = quote! {};
    run_test_ex(
        "",
        hdr,
        rs,
        quote! { generate! ("A")},
        None,
        Some(make_string_finder(
            ["take_func", "couldn't be generated"].to_vec(),
        )),
        None,
    );
}

#[test]
fn test_keyword_function() {
    let hdr = indoc! {"
        inline void move(int a) {};
    "};
    let rs = quote! {};
    run_test("", hdr, rs, &["move_"], &[]);
}

#[test]
fn test_keyword_method() {
    let hdr = indoc! {"
        struct A {
            int a;
            inline void move() {};
        };
    "};
    let rs = quote! {};
    run_test("", hdr, rs, &["A"], &[]);
}

#[test]
fn test_doc_passthru() {
    let hdr = indoc! {"
        #include <cstdint>
        /// Elephants!
        struct A {
            uint32_t a;
        };
        /// Giraffes!
        struct B {
            uint32_t a;
        };
        /// Rhinos!
        inline uint32_t get_a() { return 3; }
    "};
    let rs = quote! {};
    run_test_ex(
        "",
        hdr,
        rs,
        directives_from_lists(&["A", "get_a"], &["B"], None),
        None,
        Some(make_string_finder(
            ["Giraffes", "Elephants", "Rhinos"].to_vec(),
        )),
        None,
    );
}

#[test]
fn test_closure() {
    // Ensuring presence of this closure doesn't break other things
    let hdr = indoc! {"
    #include <functional>
    #include <cstdint>

    inline bool take_closure(std::function<bool(const uint32_t number)> fn) {
        return fn(5);
    }
    inline uint32_t get_a() {
        return 3;
    }
    "};
    let rs = quote! {
        assert_eq!(ffi::get_a(), 3);
    };
    run_test("", hdr, rs, &["get_a"], &[]);
}

#[test]
fn test_underscored_namespace_for_inner_type() {
    let hdr = indoc! {"
        namespace __foo {
            struct daft {
                struct bob {
                    int a;
                };
                int a;
            };
        }
        inline void bar(__foo::daft::bob) {}
    "};
    let rs = quote! {};
    run_test("", hdr, rs, &["bar"], &[]);
}

#[test]
fn test_blocklist_not_overly_broad() {
    // This is a regression test. We used to block anything that starts with "rust" or "std",
    // not just items in the "rust" and "std" namespaces. We therefore test that functions starting
    // with "rust" or "std" get imported.
    let hdr = indoc! {"
    inline void rust_func() { }
    inline void std_func() { }
    "};
    let rs = quote! {
        ffi::rust_func();
        ffi::std_func();
    };
    run_test("", hdr, rs, &["rust_func", "std_func"], &[]);
}

#[test]
fn test_stringview() {
    // Test that APIs using std::string_view do not otherwise cause errors.
    let hdr = indoc! {"
        #include <string_view>
        #include <string>
        void take_string_view(std::string_view) {}
        std::string_view return_string_view(std::string a) { return std::string_view(a); }
    "};
    let rs = quote! {};
    run_test_ex(
        "",
        hdr,
        rs,
        directives_from_lists(&["take_string_view", "return_string_view"], &[], None),
        make_clang_arg_adder(&["-std=c++17"]),
        None,
        None,
    );
}

#[test]
fn test_include_cpp_alone() {
    let hdr = indoc! {"
        #include <cstdint>
        inline uint32_t give_int() {
            return 5;
        }
    "};
    let rs = |hdr| {
        let hexathorpe = Token![#](Span::call_site());
        quote! {
            use autocxx::include_cpp;
            include_cpp! {
                #hexathorpe include #hdr
                safety!(unsafe_ffi)
                generate!("give_int")
            }
            fn main() {
                assert_eq!(ffi::give_int(), 5);
            }
        }
    };
    do_run_test_manual("", hdr, rs, None, None).unwrap();
}

#[test]
fn test_include_cpp_in_path() {
    let hdr = indoc! {"
        #include <cstdint>
        inline uint32_t give_int() {
            return 5;
        }
    "};
    let rs = |hdr| {
        let hexathorpe = Token![#](Span::call_site());
        quote! {
            autocxx::include_cpp! {
                #hexathorpe include #hdr
                safety!(unsafe_ffi)
                generate!("give_int")
            }
            fn main() {
                assert_eq!(ffi::give_int(), 5);
            }
        }
    };
    do_run_test_manual("", hdr, rs, None, None).unwrap();
}

#[test]
fn test_bitset() {
    let hdr = indoc! {"
        #include <cstddef>
        template <size_t _N_words, size_t _Size>
        class __bitset
        {
        public:
            typedef size_t              __storage_type;
            __storage_type __first_[_N_words];
            inline bool all() {}
        };

        template <size_t _Size>
        class __attribute__ ((__type_visibility__(\"default\"))) bitset
            : private __bitset<_Size == 0 ? 0 : (_Size - 1) / (sizeof(size_t) * 8) + 1, _Size>
        {
        public:
            static const unsigned __n_words = _Size == 0 ? 0 : (_Size - 1) / (sizeof(size_t) * 8) + 1;
            typedef __bitset<__n_words, _Size> base;
            bool all() const noexcept;
        };


        typedef bitset<1> mybitset;
    "};

    let rs = quote! {};

    run_test_ex(
        "",
        hdr,
        rs,
        quote! {
            generate_all!()
        },
        None,
        None,
        None,
    );
}

#[test]
fn test_cint_vector() {
    let hdr = indoc! {"
        #include <vector>
        #include <cstdint>
        inline std::vector<int32_t> give_vec() {
            return std::vector<int32_t> {1,2};
        }
    "};

    let rs = quote! {
        assert_eq!(ffi::give_vec().as_ref().unwrap().as_slice(), &[1,2]);
    };

    run_test("", hdr, rs, &["give_vec"], &[]);
}

#[test]
#[ignore] // https://github.com/google/autocxx/issues/422
fn test_int_vector() {
    let hdr = indoc! {"
        #include <vector>
        std::vector<int> give_vec() {
            return std::vector<int> {1,2};
        }
    "};

    let rs = quote! {
        assert_eq!(ffi::give_vec().as_ref().unwrap().as_slice(), &[autocxx::c_int(1),autocxx::c_int(2)]);
    };

    run_test("", hdr, rs, &["give_vec"], &[]);
}

#[test]
fn test_deleted_function() {
    // We shouldn't generate bindings for deleted functions.
    // The test is successful if the bindings compile, i.e. if autocxx doesn't
    // attempt to call the deleted function.
    let hdr = indoc! {"
        class A {
        public:
            void foo() = delete;
        };
    "};
    let rs = quote! {};
    run_test("", hdr, rs, &["A"], &[]);
}

#[test]
fn test_ignore_move_constructor() {
    // Test that we don't generate bindings for move constructors and,
    // specifically, don't erroneously import them as copy constructors.
    // We used to do this because bindgen creates the same Rust signature for
    // move constructors and for copy constructors.
    // The way this tests works is a bit subtle.  Declaring a move constructor
    // causes the copy constructor to be implicitly deleted (unless it is]
    // explicitly declared). If we erroneously tried to create a binding for the
    // move constructor (because the signature led us to believe it is a copy
    // constructor), the generated C++ code would therefore try to call the
    // deleted copy constructor, which would result in a compile error.
    // The test is therefore successful if the bindings compile.
    let hdr = indoc! {"
        class A {
        public:
            A(A&&);
        };
    "};
    let rs = quote! {};
    run_test("", hdr, rs, &["A"], &[]);
}

#[test]
fn test_overloaded_ignored_function() {
    // When overloaded functions are ignored during import, the placeholder
    // functions generated for them should have unique names, just as they
    // would have if they had ben imported successfully.
    // The test is successful if the bindings compile.
    let hdr = indoc! {"
        struct Blocked {};
        class A {
        public:
            void take_blocked(Blocked);
            void take_blocked(Blocked, int);
        };
    "};
    let rs = quote! {};
    run_test_ex(
        "",
        hdr,
        rs,
        quote! {
            generate!("A")
            block!("Blocked")
        },
        None,
        None,
        None,
    );
}

#[test]
fn test_namespaced_constant() {
    let hdr = indoc! {"
        namespace A {
            const int kConstant = 3;
        }
    "};
    let rs = quote! {
        assert_eq!(ffi::A::kConstant, 3);
    };
    run_test("", hdr, rs, &["A::kConstant"], &[]);
}

#[test]
fn test_issue_470_492() {
    let hdr = indoc! {"
        namespace std {
            template <bool, typename _Iftrue, typename _Iffalse> struct a;
        }
        template <typename> struct b;
        template <typename d> struct c {
            typedef std::a<b<d>::c, int, int> e;
        };
    "};
    let rs = quote! {};
    run_test_ex(
        "",
        hdr,
        rs,
        quote! {
            generate_all!()
        },
        None,
        None,
        None,
    );
}

#[test]
fn test_no_impl() {
    let hdr = indoc! {"
        struct A {
            int a;
        };
    "};
    let rs = quote! {};
    run_test_ex(
        "",
        hdr,
        rs,
        quote! {
            exclude_impls!()
            exclude_utilities!()
            generate!("A")
        },
        None,
        None,
        None,
    );
}

#[test]
fn test_generate_all() {
    let hdr = indoc! {"
        #include <cstdint>
        inline uint32_t give_int() {
            return 5;
        }
    "};
    let rs = quote! {
        assert_eq!(ffi::give_int(), 5);
    };
    run_test_ex(
        "",
        hdr,
        rs,
        quote! {
            generate_all!()
        },
        None,
        None,
        None,
    );
}

#[test]
fn test_std_thing() {
    let hdr = indoc! {"
        #include <cstdint>
        namespace std {
            struct A {
                uint8_t a;
            };
        }
        typedef char daft;
    "};
    let rs = quote! {};
    run_test_ex(
        "",
        hdr,
        rs,
        quote! {
            generate_all!()
        },
        None,
        None,
        None,
    );
}

#[test]
fn test_two_mods() {
    let hdr = indoc! {"
        #include <cstdint>
        struct A {
            uint32_t a;
        };
        inline A give_a() {
            A a;
            a.a = 5;
            return a;
        }
        inline uint32_t get_a(A a) {
            return a.a;
        }
        struct B {
            uint32_t a;
        };
        inline B give_b() {
            B a;
            a.a = 8;
            return a;
        }
        inline uint32_t get_b(B a) {
            return a.a;
        }
    "};
    let rs = |hdr| {
        let hexathorpe = Token![#](Span::call_site());
        quote! {
            autocxx::include_cpp! {
                #hexathorpe include #hdr
                safety!(unsafe_ffi)
                generate!("give_a")
                generate!("get_a")
            }
            autocxx::include_cpp! {
                #hexathorpe include #hdr
                name!(ffi2)
                generate!("give_b")
                generate!("get_b")
            }
            fn main() {
                let a = ffi::give_a();
                assert_eq!(ffi::get_a(a), 5);
                let b = unsafe { ffi2::give_b() };
                assert_eq!(unsafe { ffi2::get_b(b) }, 8);
            }
        }
    };
    do_run_test_manual("", hdr, rs, None, None).unwrap();
}

#[test]
fn test_manual_bridge() {
    let hdr = indoc! {"
        #include <cstdint>
        inline uint32_t give_int() {
            return 5;
        }
        inline uint32_t give_int2() {
            return 5;
        }
    "};
    let rs = |hdr| {
        let hexathorpe = Token![#](Span::call_site());
        quote! {
            autocxx::include_cpp! {
                #hexathorpe include #hdr
                safety!(unsafe_ffi)
                generate!("give_int")
            }
            #[cxx::bridge]
            mod ffi2 {
                unsafe extern "C++" {
                    include!(#hdr);
                    fn give_int2() -> u32;
                }
            }
            fn main() {
                assert_eq!(ffi::give_int(), 5);
                assert_eq!(ffi2::give_int2(), 5);
            }
        }
    };
    do_run_test_manual("", hdr, rs, None, None).unwrap();
}

#[test]
fn test_manual_bridge_mixed_types() {
    let hdr = indoc! {"
        #include <memory>
        struct A {
            int a;
        };
        inline int take_A(const A& a) {
            return a.a;
        }
        inline std::unique_ptr<A> give_A() {
            auto a = std::make_unique<A>();
            a->a = 5;
            return a;
        }
    "};
    let rs = |hdr| {
        let hexathorpe = Token![#](Span::call_site());
        quote! {
            autocxx::include_cpp! {
                #hexathorpe include #hdr
                safety!(unsafe_ffi)
                generate!("take_A")
                generate!("A")
            }
            #[cxx::bridge]
            mod ffi2 {
                unsafe extern "C++" {
                    include!(#hdr);
                    type A = crate::ffi::A;
                    fn give_A() -> UniquePtr<A>;
                }
            }
            fn main() {
                let a = ffi2::give_A();
                assert_eq!(ffi::take_A(&a), autocxx::c_int(5));
            }
        }
    };
    do_run_test_manual("", hdr, rs, None, None).unwrap();
}

#[test]
fn test_issue486() {
    let hdr = indoc! {"
        namespace a {
            namespace spanner {
                class Key;
            }
        } // namespace a
        namespace spanner {
            class Key {
                public:
                    bool b(a::spanner::Key &);
            };
        } // namespace spanner
    "};
    let rs = quote! {};
    run_test("", hdr, rs, &["spanner::Key"], &[]);
}

#[test]
#[ignore]
fn test_issue616() {
    let hdr = indoc! {"
        namespace N {
            template <typename> class B{};
            template <typename c> class C {
            public:
            using U = B<c>;
            };
            }
            class A : N::C<A> {
            U u;
        };
    "};
    let rs = quote! {};
    run_test("", hdr, rs, &["A"], &[]);
}

#[test]
fn test_shared_ptr() {
    let hdr = indoc! {"
        #include <memory>
        struct A {
            int a;
        };
        inline std::shared_ptr<A> make_shared_int() {
            return std::make_shared<A>(A { 3 });
        }
        inline int take_shared_int(std::shared_ptr<A> a) {
            return a->a;
        }
        inline std::weak_ptr<A> shared_to_weak(std::shared_ptr<A> a) {
            return std::weak_ptr<A>(a);
        }
    "};
    let rs = quote! {
        let a = ffi::make_shared_int();
        assert_eq!(ffi::take_shared_int(a.clone()), autocxx::c_int(3));
        ffi::shared_to_weak(a).upgrade();
    };
    run_test(
        "",
        hdr,
        rs,
        &["make_shared_int", "take_shared_int", "shared_to_weak"],
        &[],
    );
}

#[test]
fn test_rust_reference() {
    let hdr = indoc! {"
    #include <cstdint>

    struct RustType;
    inline uint32_t take_rust_reference(const RustType&) {
        return 4;
    }
    "};
    let rs = quote! {
        let foo = RustType(3);
        assert_eq!(ffi::take_rust_reference(&foo), 4);
    };
    run_test_ex(
        "",
        hdr,
        rs,
        quote! {
            generate!("take_rust_reference")
            extern_rust_type!(RustType)
        },
        None,
        None,
        Some(quote! {
            pub struct RustType(i32);
        }),
    );
}

#[test]
fn test_rust_reference_autodiscover() {
    let hdr = indoc! {"
    #include <cstdint>

    struct RustType;
    inline uint32_t take_rust_reference(const RustType&) {
        return 4;
    }
    "};
    let rs = quote! {
        let foo = RustType(3);
        let result = ffi::take_rust_reference(&foo);
        assert_eq!(result, 4);
    };
    run_test_ex(
        "",
        hdr,
        rs,
        quote! {},
        Some(Box::new(EnableAutodiscover)),
        None,
        Some(quote! {
            #[autocxx::extern_rust::extern_rust_type]
            pub struct RustType(i32);
        }),
    );
}

#[test]
fn test_pass_thru_rust_reference() {
    let hdr = indoc! {"
    #include <cstdint>

    struct RustType;
    inline const RustType& pass_rust_reference(const RustType& a) {
        return a;
    }
    "};
    let rs = quote! {
        let foo = RustType(3);
        assert_eq!(ffi::pass_rust_reference(&foo).0, 3);
    };
    run_test_ex(
        "",
        hdr,
        rs,
        quote! {
            generate!("pass_rust_reference")
            extern_rust_type!(RustType)
        },
        None,
        None,
        Some(quote! {
            pub struct RustType(i32);
        }),
    );
}

#[test]
#[ignore]
fn test_rust_reference_method() {
    let hdr = indoc! {"
    #include <cstdint>

    struct RustType;
    uint32_t take_rust_reference(const RustType& foo);
    "};
    let cxx = indoc! {"
    #include \"cxxgen.h\"
    uint32_t take_rust_reference(const RustType& foo) {
        return foo.get();
    }"};
    let rs = quote! {
        let foo = RustType(3);
        assert_eq!(ffi::take_rust_reference(&foo), 3);
    };
    run_test_ex(
        cxx,
        hdr,
        rs,
        quote! {
            generate!("take_rust_reference")
        },
        Some(Box::new(EnableAutodiscover)),
        None,
        Some(quote! {
            #[autocxx::extern_rust_type]
            pub struct RustType(i32);
            impl RustType {
                #[autocxx::extern_rust_function]
                pub fn get(&self) -> i32 {
                    return self.0
                }
            }
        }),
    );
}

#[test]
fn test_box() {
    let hdr = indoc! {"
        #include <cxx.h>
        struct Foo;
        inline void take_box(rust::Box<Foo>) {
        }
    "};
    run_test_ex(
        "",
        hdr,
        quote! {
            ffi::take_box(Box::new(Foo { a: "Hello".into() }))
        },
        quote! {
            generate!("take_box")
            extern_rust_type!(Foo)
        },
        None,
        None,
        Some(quote! {
            pub struct Foo {
                a: String,
            }
        }),
    );
}

#[test]
fn test_box_via_extern_rust() {
    let hdr = indoc! {"
        #include <cxx.h>
        struct Foo;
        inline void take_box(rust::Box<Foo>) {
        }
    "};
    run_test_ex(
        "",
        hdr,
        quote! {
            ffi::take_box(Box::new(Foo { a: "Hello".into() }))
        },
        quote! {},
        Some(Box::new(EnableAutodiscover)),
        None,
        Some(quote! {
            #[autocxx::extern_rust::extern_rust_type]
            pub struct Foo {
                a: String,
            }
        }),
    );
}

#[test]
fn test_box_via_extern_rust_in_mod() {
    let hdr = indoc! {"
        #include <cxx.h>
        struct Foo;
        inline void take_box(rust::Box<Foo>) {
        }
    "};
    run_test_ex(
        "",
        hdr,
        quote! {
            ffi::take_box(Box::new(bar::Foo { a: "Hello".into() }))
        },
        quote! {},
        Some(Box::new(EnableAutodiscover)),
        None,
        Some(quote! {
            mod bar {
                #[autocxx::extern_rust::extern_rust_type]
                pub struct Foo {
                    pub a: String,
                }
            }
        }),
    );
}

#[test]
fn test_extern_rust_fn() {
    let hdr = indoc! {"
        #include <cxx.h>
        inline void do_thing() {}
    "};
    run_test_ex(
        "",
        hdr,
        quote! {},
        quote! {
            generate!("do_thing")
        },
        Some(Box::new(EnableAutodiscover)),
        None,
        Some(quote! {
            #[autocxx::extern_rust::extern_rust_function]
            fn my_rust_fun() {

            }
        }),
    );
}

#[test]
fn test_extern_rust_fn_in_mod() {
    let hdr = indoc! {"
        #include <cxx.h>
        inline void do_thing() {}
    "};
    run_test_ex(
        "",
        hdr,
        quote! {},
        quote! {
            generate!("do_thing")
        },
        Some(Box::new(EnableAutodiscover)),
        None,
        Some(quote! {
            mod bar {
                #[autocxx::extern_rust::extern_rust_function]
                pub fn my_rust_fun() {

                }
            }
        }),
    );
}

#[test]
fn test_pv_subclass_mut() {
    let hdr = indoc! {"
    #include <cstdint>

    class Observer {
    public:
        Observer() {}
        virtual void foo() = 0;
        virtual ~Observer() {}
    };
    inline void bar() {}
    "};
    run_test_ex(
        "",
        hdr,
        quote! {
            MyObserver::new_rust_owned(MyObserver { a: 3, cpp_peer: Default::default() });
        },
        quote! {
            generate!("bar")
            subclass!("Observer",MyObserver)
        },
        None,
        None,
        Some(quote! {
            use autocxx::subclass::CppSubclass;
            use ffi::Observer_methods;
            #[autocxx::subclass::subclass]
            pub struct MyObserver {
                a: u32
            }
            impl Observer_methods for MyObserver {
                fn foo(&mut self) {
                }
            }
        }),
    );
}

#[test]
fn test_pv_subclass_const() {
    let hdr = indoc! {"
    #include <cstdint>

    class Observer {
    public:
        Observer() {}
        virtual void foo() const = 0;
        virtual ~Observer() {}
    };
    inline void bar() {}
    "};
    run_test_ex(
        "",
        hdr,
        quote! {
            MyObserver::new_rust_owned(MyObserver { a: 3, cpp_peer: Default::default() });
        },
        quote! {
            generate!("bar")
            subclass!("Observer",MyObserver)
        },
        None,
        None,
        Some(quote! {
            use autocxx::subclass::CppSubclass;
            use ffi::Observer_methods;
            #[autocxx::subclass::subclass]
            pub struct MyObserver {
                a: u32
            }
            impl Observer_methods for MyObserver {
                fn foo(&self) {
                }
            }
        }),
    );
}

#[test]
fn test_pv_subclass_calls_impossible() {
    let hdr = indoc! {"
    #include <cstdint>

    class Observer {
    public:
        Observer() {}
        virtual void foo() const = 0;
        virtual ~Observer() {}
    };
    inline void bar() {}
    "};
    run_test_expect_fail_ex(
        "",
        hdr,
        quote! {
            MyObserver::new_rust_owned(MyObserver { a: 3, cpp_peer: Default::default() });
        },
        quote! {
            generate!("bar")
            subclass!("Observer",MyObserver)
        },
        None,
        None,
        Some(quote! {
            use autocxx::subclass::CppSubclass;
            use ffi::Observer_methods;
            #[autocxx::subclass::subclass]
            pub struct MyObserver {
                a: u32
            }
            impl Observer_methods for MyObserver {
                fn foo(&self) {
                    use ffi::Observer_supers;
                    self.foo_super()
                }
            }
        }),
    );
}

#[test]
fn test_pv_subclass_not_pub() {
    let hdr = indoc! {"
    #include <cstdint>

    class Observer {
    public:
        Observer() {}
        virtual void foo() const = 0;
        virtual ~Observer() {}
    };
    inline void bar() {}
    "};
    run_test_expect_fail_ex(
        "",
        hdr,
        quote! {
            MyObserver::new_rust_owned(MyObserver { a: 3, cpp_peer: Default::default() });
        },
        quote! {
            generate!("bar")
            subclass!("Observer",MyObserver)
        },
        None,
        None,
        Some(quote! {
            use autocxx::subclass::CppSubclass;
            use ffi::Observer_methods;
            #[autocxx::subclass::subclass]
            struct MyObserver {
                a: u32
            }
            impl Observer_methods for MyObserver {
                fn foo(&self) {
                }
            }
        }),
    );
}

#[test]
fn test_pv_subclass_ptr_param() {
    let hdr = indoc! {"
    #include <cstdint>
    struct A {
        uint8_t a;
    };

    class Observer {
    public:
        Observer() {}
        virtual void foo(const A*) const {};
        virtual ~Observer() {}
    };
    "};
    run_test_ex(
        "",
        hdr,
        quote! {
            MyObserver::new_rust_owned(MyObserver { a: 3, cpp_peer: Default::default() });
        },
        quote! {
            generate!("A")
            subclass!("Observer",MyObserver)
        },
        None,
        None,
        Some(quote! {
            use autocxx::subclass::CppSubclass;
            use ffi::Observer_methods;
            #[autocxx::subclass::subclass]
            pub struct MyObserver {
                a: u32
            }
            impl Observer_methods for MyObserver {
                unsafe fn foo(&self, a: *const ffi::A) {
                    use ffi::Observer_supers;
                    self.foo_super(a)
                }
            }
        }),
    );
}

#[test]
fn test_pv_subclass_return() {
    let hdr = indoc! {"
    #include <cstdint>

    class Observer {
    public:
        Observer() {}
        virtual uint32_t foo() const = 0;
        virtual ~Observer() {}
    };
    inline void bar() {}
    "};
    run_test_ex(
        "",
        hdr,
        quote! {
            MyObserver::new_rust_owned(MyObserver { a: 3, cpp_peer: Default::default() });
        },
        quote! {
            generate!("bar")
            subclass!("Observer",MyObserver)
        },
        None,
        None,
        Some(quote! {
            use autocxx::subclass::CppSubclass;
            use ffi::Observer_methods;
            #[autocxx::subclass::subclass]
            pub struct MyObserver {
                a: u32
            }
            impl Observer_methods for MyObserver {
                fn foo(&self) -> u32 {
                    4
                }
            }
        }),
    );
}

#[test]
fn test_pv_subclass_passed_to_fn() {
    let hdr = indoc! {"
    #include <cstdint>

    class Observer {
    public:
        Observer() {}
        virtual uint32_t foo() const = 0;
        virtual ~Observer() {}
    };
    inline void take_observer(const Observer&) {}
    "};
    run_test_ex(
        "",
        hdr,
        quote! {
            let o = MyObserver::new_rust_owned(MyObserver { a: 3, cpp_peer: Default::default() });
            ffi::take_observer(o.borrow().as_ref());
        },
        quote! {
            generate!("take_observer")
            subclass!("Observer",MyObserver)
        },
        None,
        None,
        Some(quote! {
            use autocxx::subclass::CppSubclass;
            use ffi::Observer_methods;
            #[autocxx::subclass::subclass]
            pub struct MyObserver {
                a: u32
            }
            impl Observer_methods for MyObserver {
                fn foo(&self) -> u32 {
                    4
                }
            }
        }),
    );
}

#[test]
fn test_pv_subclass_derive_defaults() {
    let hdr = indoc! {"
    #include <cstdint>

    class Observer {
    public:
        Observer() {}
        virtual uint32_t foo() const = 0;
        virtual ~Observer() {}
    };
    inline void take_observer(const Observer&) {}
    "};
    run_test_ex(
        "",
        hdr,
        quote! {
            use autocxx::subclass::CppSubclassDefault;
            let o = MyObserver::default_rust_owned();
            ffi::take_observer(o.borrow().as_ref());
        },
        quote! {
            generate!("take_observer")
            subclass!("Observer",MyObserver)
        },
        None,
        None,
        Some(quote! {
            #[autocxx::subclass::subclass]
            #[derive(Default)]
            pub struct MyObserver {
                a: u32
            }
            impl ffi::Observer_methods for MyObserver {
                fn foo(&self) -> u32 {
                    4
                }
            }
        }),
    );
}

#[test]
fn test_non_pv_subclass() {
    let hdr = indoc! {"
    #include <cstdint>

    class Observer {
    public:
        Observer() {}
        virtual void foo() const {}
        virtual ~Observer() {}
    };
    inline void bar() {}
    "};
    run_test_ex(
        "",
        hdr,
        quote! {
            let obs = MyObserver::new_rust_owned(MyObserver { a: 3, cpp_peer: Default::default() });
            obs.borrow().foo();
        },
        quote! {
            generate!("bar")
            subclass!("Observer",MyObserver)
        },
        None,
        None,
        Some(quote! {
            use autocxx::subclass::CppSubclass;
            use ffi::Observer_methods;
            #[autocxx::subclass::subclass]
            pub struct MyObserver {
                a: u32
            }
            impl Observer_methods for MyObserver {
            }
        }),
    );
}

#[test]
fn test_pv_protected_constructor() {
    let hdr = indoc! {"
    #include <cstdint>

    class Observer {
    protected:
        Observer() {}
    public:
        virtual void foo() const {}
        virtual ~Observer() {}
    };
    inline void bar() {}
    "};
    run_test_ex(
        "",
        hdr,
        quote! {
            let obs = MyObserver::new_rust_owned(MyObserver { a: 3, cpp_peer: Default::default() });
            obs.borrow().foo();
        },
        quote! {
            generate!("bar")
            subclass!("Observer",MyObserver)
        },
        None,
        None,
        Some(quote! {
            use autocxx::subclass::CppSubclass;
            use ffi::Observer_methods;
            #[autocxx::subclass::subclass]
            pub struct MyObserver {
                a: u32
            }
            impl Observer_methods for MyObserver {
            }
        }),
    );
}

#[test]
fn test_pv_protected_method() {
    let hdr = indoc! {"
    #include <cstdint>

    class Observer {
    public:
        Observer() {}
        virtual void foo() const {}
        virtual ~Observer() {}
    protected:
        virtual void baz() const {}
    };
    inline void bar() {}
    "};
    run_test_ex(
        "",
        hdr,
        quote! {
            let obs = MyObserver::new_rust_owned(MyObserver { a: 3, cpp_peer: Default::default() });
            obs.borrow().foo();
        },
        quote! {
            generate!("bar")
            subclass!("Observer",MyObserver)
        },
        None,
        None,
        Some(quote! {
            use autocxx::subclass::CppSubclass;
            use ffi::Observer_methods;
            #[autocxx::subclass::subclass]
            pub struct MyObserver {
                a: u32
            }
            impl Observer_methods for MyObserver {
                fn baz(&self) {
                }

                fn foo(&self) {
                    use ffi::Observer_supers;
                    self.baz_super()
                }
            }
        }),
    );
}

#[test]
fn test_pv_subclass_allocation_not_self_owned() {
    let hdr = indoc! {"
    #include <cstdint>
    extern \"C\" void mark_freed() noexcept;
    extern \"C\" void mark_allocated() noexcept;

    class TestObserver {
    public:
        TestObserver() {
            mark_allocated();
        }
        virtual void a() const = 0;
        virtual ~TestObserver() {
            mark_freed();
        }
    };
    inline void TriggerTestObserverA(const TestObserver& obs) {
        obs.a();
    }
    "};
    run_test_ex(
        "",
        hdr,
        quote! {
            assert!(!Lazy::force(&STATUS).lock().unwrap().cpp_allocated);
            assert!(!Lazy::force(&STATUS).lock().unwrap().rust_allocated);
            assert!(!Lazy::force(&STATUS).lock().unwrap().a_called);

            // Test when owned by C++
            let obs = MyTestObserver::new_cpp_owned(
                MyTestObserver::new()
            );
            assert!(Lazy::force(&STATUS).lock().unwrap().cpp_allocated);
            assert!(Lazy::force(&STATUS).lock().unwrap().rust_allocated);
            assert!(!Lazy::force(&STATUS).lock().unwrap().a_called);
            let obs_superclass = obs.as_ref().unwrap(); // &subclass
            let obs_superclass = unsafe { std::mem::transmute::<&ffi::MyTestObserverCpp, &ffi::TestObserver>(obs_superclass) };
            ffi::TriggerTestObserverA(obs_superclass);
            assert!(Lazy::force(&STATUS).lock().unwrap().a_called);
            std::mem::drop(obs);
            Lazy::force(&STATUS).lock().unwrap().a_called = false;
            assert!(!Lazy::force(&STATUS).lock().unwrap().rust_allocated);
            assert!(!Lazy::force(&STATUS).lock().unwrap().cpp_allocated);
            assert!(!Lazy::force(&STATUS).lock().unwrap().a_called);

            // Test when owned by Rust
            let obs = MyTestObserver::new_rust_owned(
                MyTestObserver::new()
            );
            //let cpp_peer_ptr = unsafe { obs.borrow_mut().peer_mut().get_unchecked_mut() as *mut ffi::MyTestObserverCpp };
            assert!(Lazy::force(&STATUS).lock().unwrap().cpp_allocated);
            assert!(Lazy::force(&STATUS).lock().unwrap().rust_allocated);
            assert!(!Lazy::force(&STATUS).lock().unwrap().a_called);
            ffi::TriggerTestObserverA(obs.as_ref().borrow().as_ref());
            assert!(Lazy::force(&STATUS).lock().unwrap().a_called);
            Lazy::force(&STATUS).lock().unwrap().a_called = false;
            std::mem::drop(obs);
            assert!(!Lazy::force(&STATUS).lock().unwrap().rust_allocated);
            assert!(!Lazy::force(&STATUS).lock().unwrap().cpp_allocated);
            assert!(!Lazy::force(&STATUS).lock().unwrap().a_called);
        },
        quote! {
            generate!("TriggerTestObserverA")
            subclass!("TestObserver",MyTestObserver)
        },
        None,
        None,
        Some(quote! {
            use once_cell::sync::Lazy;
            use std::sync::Mutex;

            use autocxx::subclass::CppSubclass;
            use ffi::TestObserver_methods;
            #[autocxx::subclass::subclass]
            pub struct MyTestObserver {
                data: ExternalEngine,
            }
            impl TestObserver_methods for MyTestObserver {
                fn a(&self) {
                    self.data.do_something();
                }
            }
            impl MyTestObserver {
                fn new() -> Self {
                    Self {
                        cpp_peer: Default::default(),
                        data: ExternalEngine::default(),
                    }
                }
            }

            #[no_mangle]
            pub fn mark_allocated() {
                Lazy::force(&STATUS).lock().unwrap().cpp_allocated = true;
            }

            #[no_mangle]
            pub fn mark_freed() {
                Lazy::force(&STATUS).lock().unwrap().cpp_allocated = false;
            }

            #[derive(Default)]
            struct Status {
                cpp_allocated: bool,
                rust_allocated: bool,
                a_called: bool,
            }

            static STATUS: Lazy<Mutex<Status>> = Lazy::new(|| Mutex::new(Status::default()));

            pub struct ExternalEngine;

            impl ExternalEngine {
                fn do_something(&self) {
                    Lazy::force(&STATUS).lock().unwrap().a_called = true;
                }
            }

            impl Default for ExternalEngine {
                fn default() -> Self {
                    Lazy::force(&STATUS).lock().unwrap().rust_allocated = true;
                    ExternalEngine
                }
            }

            impl Drop for ExternalEngine {
                fn drop(&mut self) {
                    Lazy::force(&STATUS).lock().unwrap().rust_allocated = false;
                }
            }
        }),
    );
}

#[test]
fn test_pv_subclass_allocation_self_owned() {
    let hdr = indoc! {"
    #include <cstdint>
    extern \"C\" void mark_freed() noexcept;
    extern \"C\" void mark_allocated() noexcept;

    class TestObserver {
    public:
        TestObserver() {
            mark_allocated();
        }
        virtual void a() const = 0;
        virtual ~TestObserver() {
            mark_freed();
        }
    };
    inline void TriggerTestObserverA(const TestObserver& obs) {
        const_cast<TestObserver&>(obs).a();
    }
    "};
    run_test_ex(
        "",
        hdr,
        quote! {
            assert!(!Lazy::force(&STATUS).lock().unwrap().cpp_allocated);
            assert!(!Lazy::force(&STATUS).lock().unwrap().rust_allocated);
            assert!(!Lazy::force(&STATUS).lock().unwrap().a_called);

            // Test when owned by C++
            let obs = MyTestObserver::new_cpp_owned(
                MyTestObserver::new(false)
            );
            assert!(Lazy::force(&STATUS).lock().unwrap().cpp_allocated);
            assert!(Lazy::force(&STATUS).lock().unwrap().rust_allocated);
            assert!(!Lazy::force(&STATUS).lock().unwrap().a_called);
            let obs_superclass = obs.as_ref().unwrap(); // &subclass
            let obs_superclass = unsafe { std::mem::transmute::<&ffi::MyTestObserverCpp, &ffi::TestObserver>(obs_superclass) };

            ffi::TriggerTestObserverA(obs_superclass);
            assert!(Lazy::force(&STATUS).lock().unwrap().a_called);
            std::mem::drop(obs);
            Lazy::force(&STATUS).lock().unwrap().a_called = false;
            assert!(!Lazy::force(&STATUS).lock().unwrap().rust_allocated);
            assert!(!Lazy::force(&STATUS).lock().unwrap().cpp_allocated);
            assert!(!Lazy::force(&STATUS).lock().unwrap().a_called);

            // Test when owned by Rust
            let obs = MyTestObserver::new_rust_owned(
                MyTestObserver::new(false)
            );
            assert!(Lazy::force(&STATUS).lock().unwrap().cpp_allocated);
            assert!(Lazy::force(&STATUS).lock().unwrap().rust_allocated);
            assert!(!Lazy::force(&STATUS).lock().unwrap().a_called);
            ffi::TriggerTestObserverA(obs.as_ref().borrow().as_ref());

            assert!(Lazy::force(&STATUS).lock().unwrap().a_called);
            Lazy::force(&STATUS).lock().unwrap().a_called = false;
            std::mem::drop(obs);
            assert!(!Lazy::force(&STATUS).lock().unwrap().rust_allocated);
            assert!(!Lazy::force(&STATUS).lock().unwrap().cpp_allocated);
            assert!(!Lazy::force(&STATUS).lock().unwrap().a_called);

            // Test when self-owned
            let obs = MyTestObserver::new_self_owned(
                MyTestObserver::new(true)
            );
            let obs_superclass_ptr: *const ffi::TestObserver = obs.as_ref().borrow().as_ref();
            // Retain just a pointer on the Rust side, so there is no Rust-side
            // ownership.
            std::mem::drop(obs);
            assert!(Lazy::force(&STATUS).lock().unwrap().cpp_allocated);
            assert!(Lazy::force(&STATUS).lock().unwrap().rust_allocated);
            assert!(!Lazy::force(&STATUS).lock().unwrap().a_called);
            ffi::TriggerTestObserverA(unsafe { obs_superclass_ptr.as_ref().unwrap() });

            assert!(Lazy::force(&STATUS).lock().unwrap().a_called);
            assert!(!Lazy::force(&STATUS).lock().unwrap().rust_allocated);
            assert!(!Lazy::force(&STATUS).lock().unwrap().cpp_allocated);
        },
        quote! {
            generate!("TriggerTestObserverA")
            subclass!("TestObserver",MyTestObserver)
        },
        None,
        None,
        Some(quote! {
            use once_cell::sync::Lazy;
            use std::sync::Mutex;

            use autocxx::subclass::CppSubclass;
            use autocxx::subclass::CppSubclassSelfOwned;
            use ffi::TestObserver_methods;
            #[autocxx::subclass::subclass(self_owned)]
            pub struct MyTestObserver {
                data: ExternalEngine,
                self_owning: bool,
            }
            impl TestObserver_methods for MyTestObserver {
                fn a(&self) {
                    self.data.do_something();
                    if self.self_owning {
                        self.delete_self();
                    }
                }
            }
            impl MyTestObserver {
                fn new(self_owning: bool) -> Self {
                    Self {
                        cpp_peer: Default::default(),
                        data: ExternalEngine::default(),
                        self_owning,
                    }
                }
            }

            #[no_mangle]
            pub fn mark_allocated() {
                Lazy::force(&STATUS).lock().unwrap().cpp_allocated = true;
            }

            #[no_mangle]
            pub fn mark_freed() {
                Lazy::force(&STATUS).lock().unwrap().cpp_allocated = false;
            }

            #[derive(Default)]
            struct Status {
                cpp_allocated: bool,
                rust_allocated: bool,
                a_called: bool,
            }

            static STATUS: Lazy<Mutex<Status>> = Lazy::new(|| Mutex::new(Status::default()));

            pub struct ExternalEngine;

            impl ExternalEngine {
                fn do_something(&self) {
                    Lazy::force(&STATUS).lock().unwrap().a_called = true;
                }
            }

            impl Default for ExternalEngine {
                fn default() -> Self {
                    Lazy::force(&STATUS).lock().unwrap().rust_allocated = true;
                    ExternalEngine
                }
            }

            impl Drop for ExternalEngine {
                fn drop(&mut self) {
                    Lazy::force(&STATUS).lock().unwrap().rust_allocated = false;
                }
            }
        }),
    );
}

#[test]
fn test_pv_subclass_calls() {
    let hdr = indoc! {"
    #include <cstdint>
    extern \"C\" void mark_c_called() noexcept;
    extern \"C\" void mark_d_called() noexcept;
    extern \"C\" void mark_e_called() noexcept;
    extern \"C\" void mark_f_called() noexcept;
    extern \"C\" void mark_g_called() noexcept;
    extern \"C\" void mark_h_called() noexcept;

    class TestObserver {
    public:
        TestObserver() {}
        virtual uint32_t a(uint32_t) const = 0;
        virtual uint32_t b(uint32_t) = 0;
        virtual uint32_t c(uint32_t) const { mark_c_called(); return 0; };
        virtual uint32_t d(uint32_t) { mark_d_called(); return 0; };
        virtual uint32_t e(uint32_t) const { mark_e_called(); return 0; };
        virtual uint32_t f(uint32_t) { mark_f_called(); return 0; };
        virtual uint32_t g(uint32_t) const { mark_g_called(); return 0; };
        virtual uint32_t h(uint32_t) { mark_h_called(); return 0; };
        virtual ~TestObserver() {}
    };

    extern TestObserver* obs;

    inline void register_observer(TestObserver& a) {
        obs = &a;
    }
    inline uint32_t call_a(uint32_t param) {
        return obs->a(param);
    }
    inline uint32_t call_b(uint32_t param) {
        return obs->b(param);
    }
    inline uint32_t call_c(uint32_t param) {
        return obs->c(param);
    }
    inline uint32_t call_d(uint32_t param) {
        return obs->d(param);
    }
    inline uint32_t call_e(uint32_t param) {
        return obs->e(param);
    }
    inline uint32_t call_f(uint32_t param) {
        return obs->f(param);
    }
    inline uint32_t call_g(uint32_t param) {
        return obs->g(param);
    }
    inline uint32_t call_h(uint32_t param) {
        return obs->h(param);
    }
    "};
    run_test_ex(
        "TestObserver* obs;",
        hdr,
        quote! {
            let obs = MyTestObserver::new_rust_owned(
                MyTestObserver::default()
            );
            ffi::register_observer(obs.as_ref().borrow_mut().pin_mut());
            assert_eq!(ffi::call_a(1), 2);
            assert!(Lazy::force(&STATUS).lock().unwrap().sub_a_called);
            *Lazy::force(&STATUS).lock().unwrap() = Default::default();

            assert_eq!(ffi::call_b(1), 3);
            assert!(Lazy::force(&STATUS).lock().unwrap().sub_b_called);
            *Lazy::force(&STATUS).lock().unwrap() = Default::default();

            assert_eq!(ffi::call_c(1), 4);
            assert!(Lazy::force(&STATUS).lock().unwrap().sub_c_called);
            assert!(!Lazy::force(&STATUS).lock().unwrap().super_c_called);
            *Lazy::force(&STATUS).lock().unwrap() = Default::default();

            assert_eq!(ffi::call_d(1), 5);
            assert!(Lazy::force(&STATUS).lock().unwrap().sub_d_called);
            assert!(!Lazy::force(&STATUS).lock().unwrap().super_d_called);
            *Lazy::force(&STATUS).lock().unwrap() = Default::default();

            assert_eq!(ffi::call_e(1), 0);
            assert!(Lazy::force(&STATUS).lock().unwrap().sub_e_called);
            assert!(Lazy::force(&STATUS).lock().unwrap().super_e_called);
            *Lazy::force(&STATUS).lock().unwrap() = Default::default();

            assert_eq!(ffi::call_f(1), 0);
            assert!(Lazy::force(&STATUS).lock().unwrap().sub_f_called);
            assert!(Lazy::force(&STATUS).lock().unwrap().super_f_called);
            *Lazy::force(&STATUS).lock().unwrap() = Default::default();

            assert_eq!(ffi::call_g(1), 0);
            assert!(Lazy::force(&STATUS).lock().unwrap().super_g_called);
            *Lazy::force(&STATUS).lock().unwrap() = Default::default();

            assert_eq!(ffi::call_h(1), 0);
            assert!(Lazy::force(&STATUS).lock().unwrap().super_h_called);
            *Lazy::force(&STATUS).lock().unwrap() = Default::default();
        },
        quote! {
            generate!("register_observer")
            generate!("call_a")
            generate!("call_b")
            generate!("call_c")
            generate!("call_d")
            generate!("call_e")
            generate!("call_f")
            generate!("call_g")
            generate!("call_h")
            subclass!("TestObserver",MyTestObserver)
        },
        None,
        None,
        Some(quote! {
            use once_cell::sync::Lazy;
            use std::sync::Mutex;

            use autocxx::subclass::CppSubclass;
            use ffi::TestObserver_methods;
            #[autocxx::subclass::subclass]
            #[derive(Default)]
            pub struct MyTestObserver {
            }
            impl TestObserver_methods for MyTestObserver {

                // a and b are pure virtual
                fn a(&self, param: u32) -> u32 {
                    Lazy::force(&STATUS).lock().unwrap().sub_a_called = true;
                    param + 1
                }
                fn b(&mut self, param: u32) -> u32 {
                    Lazy::force(&STATUS).lock().unwrap().sub_b_called = true;
                    param + 2
                }

                // c and d we override the superclass
                fn c(&self, param: u32) -> u32 {
                    Lazy::force(&STATUS).lock().unwrap().sub_c_called = true;
                    param + 3
                }
                fn d(&mut self, param: u32) -> u32 {
                    Lazy::force(&STATUS).lock().unwrap().sub_d_called = true;
                    param + 4
                }

                // e and f we call through to the superclass
                fn e(&self, param: u32) -> u32 {
                    Lazy::force(&STATUS).lock().unwrap().sub_e_called = true;
                    self.peer().e_super(param)
                }
                fn f(&mut self, param: u32) -> u32 {
                    Lazy::force(&STATUS).lock().unwrap().sub_f_called = true;
                    self.peer_mut().f_super(param)
                }

                // g and h we do not do anything, so calls should only call
                // the superclass
            }

            #[no_mangle]
            pub fn mark_c_called() {
                Lazy::force(&STATUS).lock().unwrap().super_c_called = true;
            }
            #[no_mangle]
            pub fn mark_d_called() {
                Lazy::force(&STATUS).lock().unwrap().super_d_called = true;
            }
            #[no_mangle]
            pub fn mark_e_called() {
                Lazy::force(&STATUS).lock().unwrap().super_e_called = true;
            }
            #[no_mangle]
            pub fn mark_f_called() {
                Lazy::force(&STATUS).lock().unwrap().super_f_called = true;
            }
            #[no_mangle]
            pub fn mark_g_called() {
                Lazy::force(&STATUS).lock().unwrap().super_g_called = true;
            }
            #[no_mangle]
            pub fn mark_h_called() {
                Lazy::force(&STATUS).lock().unwrap().super_h_called = true;
            }

            #[derive(Default)]
            struct Status {
                super_c_called: bool,
                super_d_called: bool,
                super_e_called: bool,
                super_f_called: bool,
                super_g_called: bool,
                super_h_called: bool,
                sub_a_called: bool,
                sub_b_called: bool,
                sub_c_called: bool,
                sub_d_called: bool,
                sub_e_called: bool,
                sub_f_called: bool,
            }

            static STATUS: Lazy<Mutex<Status>> = Lazy::new(|| Mutex::new(Status::default()));
        }),
    );
}

#[test]
fn test_pv_subclass_types() {
    let hdr = indoc! {"
    #include <cstdint>
    #include <string>
    #include <vector>

    struct Fwd;
    struct Pod {
        uint32_t a;
    };
    struct NonPod {
        std::string a;
    };
    class TestObserver {
    public:
        TestObserver() {}
        virtual std::string s(std::string p) const { return p; }
        virtual Pod p(Pod p) const { return p; }
        virtual NonPod n(NonPod p) const { return p; }
        virtual void f(const Fwd&) const { }
        virtual std::vector<NonPod> v(std::vector<NonPod> v) const { return v; }
        virtual const std::vector<NonPod>& vr(const std::vector<NonPod>& vr) const { return vr; }
        virtual const std::vector<Fwd>& vfr(const std::vector<Fwd>& vfr) const { return vfr; }
        virtual ~TestObserver() {}
    };

    extern TestObserver* obs;

    inline void register_observer(TestObserver& a) {
        obs = &a;
    }
    inline std::string call_s(std::string param) {
        return obs->s(param);
    }
    inline Pod call_p(Pod param) {
        return obs->p(param);
    }
    inline NonPod call_n(NonPod param) {
        return obs->n(param);
    }
    inline NonPod make_non_pod(std::string a) {
        NonPod p;
        p.a = a;
        return p;
    }
    "};
    run_test_ex(
        "TestObserver* obs;",
        hdr,
        quote! {
            let obs = MyTestObserver::new_rust_owned(
                MyTestObserver::default()
            );
            ffi::register_observer(obs.as_ref().borrow_mut().pin_mut());
            ffi::call_p(ffi::Pod { a: 3 });
            ffi::call_s("hello");
            ffi::call_n(ffi::make_non_pod("goodbye"));
        },
        quote! {
            generate!("register_observer")
            generate!("call_s")
            generate!("call_n")
            generate!("call_p")
            generate!("NonPod")
            generate!("make_non_pod")
            generate_pod!("Pod")
            subclass!("TestObserver",MyTestObserver)
        },
        None,
        None,
        Some(quote! {
            use autocxx::subclass::CppSubclass;
            use ffi::TestObserver_methods;
            #[autocxx::subclass::subclass]
            #[derive(Default)]
            pub struct MyTestObserver {
            }
            impl TestObserver_methods for MyTestObserver {
                fn s(&self, p: cxx::UniquePtr<cxx::CxxString>) -> cxx::UniquePtr<cxx::CxxString> {
                    self.peer().s_super(p)
                }

                fn p(&self, p: ffi::Pod) -> ffi::Pod {
                    self.peer().p_super(p)
                }

                fn n(&self, p: cxx::UniquePtr<ffi::NonPod>) -> cxx::UniquePtr<ffi::NonPod> {
                    self.peer().n_super(p)
                }
            }
        }),
    );
}

#[test]
fn test_pv_subclass_constructors() {
    // Also tests a Rust-side subclass type which is an empty struct
    let hdr = indoc! {"
    #include <cstdint>
    #include <string>

    class TestObserver {
    public:
        TestObserver() {}
        TestObserver(uint8_t) {}
        TestObserver(std::string) {}
        virtual void call() const { }
        virtual ~TestObserver() {}
    };

    extern TestObserver* obs;

    inline void register_observer(TestObserver& a) {
        obs = &a;
    }
    inline void do_a_thing() {
        return obs->call();
    }
    "};
    run_test_ex(
        "TestObserver* obs;",
        hdr,
        quote! {
            let obs = MyTestObserver::new_rust_owned(
                MyTestObserver::default()
            );
            ffi::register_observer(obs.as_ref().borrow_mut().pin_mut());
            ffi::do_a_thing();
        },
        quote! {
            generate!("register_observer")
            generate!("do_a_thing")
            subclass!("TestObserver",MyTestObserver)
        },
        None,
        None,
        Some(quote! {
            use autocxx::subclass::prelude::*;
            #[subclass]
            #[derive(Default)]
            pub struct MyTestObserver;
            impl ffi::TestObserver_methods for MyTestObserver {
                fn call(&self) {
                    self.peer().call_super()
                }
            }
            impl CppPeerConstructor<ffi::MyTestObserverCpp> for MyTestObserver {
                fn make_peer(&mut self, peer_holder: CppSubclassRustPeerHolder<Self>) -> cxx::UniquePtr<ffi::MyTestObserverCpp> {
                    ffi::MyTestObserverCpp::make_unique1(peer_holder, 3u8)
                }
            }
        }),
    );
}

#[test]
fn test_pv_subclass_fancy_constructor() {
    let hdr = indoc! {"
    #include <cstdint>

    class Observer {
    public:
        Observer(uint8_t) {}
        virtual uint32_t foo() const = 0;
        virtual ~Observer() {}
    };
    inline void take_observer(const Observer&) {}
    "};
    run_test_expect_fail_ex(
        "",
        hdr,
        quote! {
            let o = MyObserver::new_rust_owned(MyObserver { a: 3, cpp_peer: Default::default() }, ffi::MyObserverCpp::make_unique);
            ffi::take_observer(o.borrow().as_ref());
        },
        quote! {
            generate!("take_observer")
            subclass!("Observer",MyObserver)
        },
        None,
        None,
        Some(quote! {
            use autocxx::subclass::CppSubclass;
            use ffi::Observer_methods;
            #[autocxx::subclass::subclass]
            pub struct MyObserver {
                a: u32
            }
            impl Observer_methods for MyObserver {
                fn foo(&self) -> u32 {
                    4
                }
            }
        }),
    );
}

#[test]
fn test_non_pv_subclass_overrides() {
    let hdr = indoc! {"
    #include <cstdint>
    #include <string>

    class TestObserver {
    public:
        TestObserver() {}
        virtual void call(uint8_t) const {}
        virtual void call(std::string) const {}
        virtual ~TestObserver() {}
    };

    extern TestObserver* obs;

    inline void register_observer(TestObserver& a) {
        obs = &a;
    }
    inline void do_a_thing() {
        return obs->call(8);
    }
    "};
    run_test_ex(
        "TestObserver* obs;",
        hdr,
        quote! {
            let obs = MyTestObserver::new_rust_owned(
                MyTestObserver::default()
            );
            ffi::register_observer(obs.as_ref().borrow_mut().pin_mut());
            ffi::do_a_thing();
        },
        quote! {
            generate!("register_observer")
            generate!("do_a_thing")
            subclass!("TestObserver",MyTestObserver)
        },
        None,
        None,
        Some(quote! {
            use autocxx::subclass::prelude::*;
            #[subclass]
            #[derive(Default)]
            pub struct MyTestObserver;
            impl ffi::TestObserver_methods for MyTestObserver {
                fn call(&self, a: u8) {
                    self.peer().call_super(a)
                }
                fn call1(&self, a: cxx::UniquePtr<cxx::CxxString>) {
                    self.peer().call1_super(a)
                }
            }
        }),
    );
}

#[test]
fn test_pv_subclass_overrides() {
    let hdr = indoc! {"
    #include <cstdint>
    #include <string>

    class TestObserver {
    public:
        TestObserver() {}
        virtual void call(uint8_t) const = 0;
        virtual void call(std::string) const = 0;
        virtual ~TestObserver() {}
    };

    extern TestObserver* obs;

    inline void register_observer(TestObserver& a) {
        obs = &a;
    }
    inline void do_a_thing() {
        return obs->call(8);
    }
    "};
    run_test_ex(
        "TestObserver* obs;",
        hdr,
        quote! {
            let obs = MyTestObserver::new_rust_owned(
                MyTestObserver::default()
            );
            ffi::register_observer(obs.as_ref().borrow_mut().pin_mut());
            ffi::do_a_thing();
        },
        quote! {
            generate!("register_observer")
            generate!("do_a_thing")
            subclass!("TestObserver",MyTestObserver)
        },
        None,
        None,
        Some(quote! {
            use autocxx::subclass::prelude::*;
            #[subclass]
            #[derive(Default)]
            pub struct MyTestObserver;
            impl ffi::TestObserver_methods for MyTestObserver {
                fn call(&self, _a: u8) {
                }
                fn call1(&self, _a: cxx::UniquePtr<cxx::CxxString>) {
                }
            }
        }),
    );
}

#[test]
fn test_pv_subclass_namespaced_superclass() {
    let hdr = indoc! {"
    #include <cstdint>

    namespace a {
    class Observer {
    public:
        Observer() {}
        virtual uint32_t foo() const = 0;
        virtual ~Observer() {}
    };
    }
    inline void take_observer(const a::Observer&) {}
    "};
    run_test_ex(
        "",
        hdr,
        quote! {
            let o = MyObserver::new_rust_owned(MyObserver { a: 3, cpp_peer: Default::default() });
            ffi::take_observer(o.borrow().as_ref());
        },
        quote! {
            generate!("take_observer")
            subclass!("a::Observer",MyObserver)
        },
        None,
        None,
        Some(quote! {
            use autocxx::subclass::CppSubclass;
            #[autocxx::subclass::subclass]
            pub struct MyObserver {
                a: u32
            }
            impl ffi::a::Observer_methods for MyObserver {
                fn foo(&self) -> u32 {
                    4
                }
            }
        }),
    );
}

#[test]
fn test_no_constructor_make_unique() {
    let hdr = indoc! {"
    #include <stdint.h>
    struct A {
        uint32_t a;
    };
    "};
    let rs = quote! {
        ffi::A::make_unique();
    };
    run_test("", hdr, rs, &["A"], &[]);
}

#[test]
fn test_no_constructor_make_unique_ns() {
    let hdr = indoc! {"
    #include <stdint.h>
    namespace B {
    struct A {
        uint32_t a;
    };
    }
    "};
    let rs = quote! {
        ffi::B::A::make_unique();
    };
    run_test("", hdr, rs, &["B::A"], &[]);
}

#[test]
fn test_no_constructor_pod_make_unique() {
    let hdr = indoc! {"
    #include <stdint.h>
    struct A {
        uint32_t a;
    };
    "};
    let rs = quote! {
        ffi::A::make_unique();
    };
    run_test("", hdr, rs, &[], &["A"]);
}

#[test]
fn test_no_constructor_pv() {
    let hdr = indoc! {"
    #include <stdint.h>
    class A {
    public:
        virtual void foo() = 0;
    };
    "};
    let rs = quote! {};
    run_test("", hdr, rs, &["A"], &[]);
}

#[test]
fn test_suppress_system_includes() {
    let hdr = indoc! {"
    #include <stdint.h>
    #include <string>
    inline void a() {};
    "};
    let rs = quote! {};
    run_test_ex(
        "",
        hdr,
        rs,
        quote! { generate("a")},
        Some(Box::new(SetSuppressSystemHeaders)),
        Some(Box::new(NoSystemHeadersChecker)),
        None,
    );
}

#[test]
fn test_no_rvo_move() {
    let hdr = indoc! {"
    #include <memory>
    class A {
    public:
        static std::unique_ptr<A> create() { return std::make_unique<A>(); }
    };
    "};
    let rs = quote! {
        ffi::A::create();
    };
    run_test_ex(
        "",
        hdr,
        rs,
        quote! { generate!("A") },
        None,
        Some(Box::new(CppMatcher::new(
            &["return A::create();"],
            &["return std::move(A::create());"],
        ))),
        None,
    );
}

#[test]
fn test_abstract_up() {
    let hdr = indoc! {"
    #include <memory>
    class A {
    public:
        virtual void foo() = 0;
        virtual ~A() {}
    };
    class B : public A {
    public:
        void foo() {}
    };
    inline std::unique_ptr<A> get_a() { return std::make_unique<B>(); }
    "};
    let rs = quote! {};
    run_test("", hdr, rs, &["A", "get_a"], &[]);
}

#[test]
fn test_class_having_protected_method() {
    let hdr = indoc! {"
    #include <cstdint>
    class A {
    protected:
        inline uint32_t protected_method() { return 0; }
    };
    "};
    let rs = quote! {};
    run_test("", hdr, rs, &[], &["A"]);
}

#[test]
<<<<<<< HEAD
fn test_protected_inner_class() {
=======
fn test_private_inner_class() {
>>>>>>> f2524763
    let hdr = indoc! {"
    #include <cstdint>
    inline uint32_t DoMath(uint32_t a)  {
        return a * 3;
    }

    class A {
    protected:
        inline uint32_t protected_method() { return 0; }

<<<<<<< HEAD
=======
    private:
>>>>>>> f2524763
        struct B {
            int x;
        };

<<<<<<< HEAD
        inline B protected_method_2() {
=======
        inline B private_method_2() {
>>>>>>> f2524763
            return { .x = 0 };
        }
    };
    "};
    let rs = quote! {};
    run_test("", hdr, rs, &["A"], &[]);
}

#[test]
fn test_class_having_private_method() {
    let hdr = indoc! {"
    #include <cstdint>
    class A {
    private:
        inline uint32_t private_method() { return 0; }
    };
    "};
    let rs = quote! {};
    run_test("", hdr, rs, &[], &["A"]);
}

// Yet to test:
// - Ifdef
// - Out param pointers
// - ExcludeUtilities
// - Struct fields which are typedefs
// Negative tests:
// - Private methods
// - Private fields<|MERGE_RESOLUTION|>--- conflicted
+++ resolved
@@ -7341,11 +7341,7 @@
 }
 
 #[test]
-<<<<<<< HEAD
 fn test_protected_inner_class() {
-=======
-fn test_private_inner_class() {
->>>>>>> f2524763
     let hdr = indoc! {"
     #include <cstdint>
     inline uint32_t DoMath(uint32_t a)  {
@@ -7356,19 +7352,37 @@
     protected:
         inline uint32_t protected_method() { return 0; }
 
-<<<<<<< HEAD
-=======
-    private:
->>>>>>> f2524763
         struct B {
             int x;
         };
 
-<<<<<<< HEAD
         inline B protected_method_2() {
-=======
+            return { .x = 0 };
+        }
+    };
+    "};
+    let rs = quote! {};
+    run_test("", hdr, rs, &["A"], &[]);
+}
+
+#[test]
+fn test_private_inner_class() {
+    let hdr = indoc! {"
+    #include <cstdint>
+    inline uint32_t DoMath(uint32_t a)  {
+        return a * 3;
+    }
+
+    class A {
+    protected:
+        inline uint32_t protected_method() { return 0; }
+
+    private:
+        struct B {
+            int x;
+        };
+
         inline B private_method_2() {
->>>>>>> f2524763
             return { .x = 0 };
         }
     };
